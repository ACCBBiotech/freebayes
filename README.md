--- conflicted
+++ resolved
@@ -92,13 +92,7 @@
 
 ## Compilation
 
-<<<<<<< HEAD
-FreeBayes requires g++ and the standard C and C++ development libraries, as
-well as zlib.
-Additionally, cmake is required for building the BamTools API.
-=======
 FreeBayes requires g++ and the standard C and C++ development libraries.
->>>>>>> 51b98627
 
     make
 
@@ -111,14 +105,12 @@
 
     sudo make install
 
-<<<<<<< HEAD
 Note that the freebayes-parallel script and the programs on which it depends are
 not installed by this command.
-=======
+
 Users can optionally build with [BamTools](https://github.com/pezmaster31/bamtools) instead of [SeqLib](https://github.com/walaj/SeqLib). Building with BamTools requires CMake.
 
     make wbamtools
->>>>>>> 51b98627
 
 ## Usage
 
