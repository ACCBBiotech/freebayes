#include "Parameters.h"
#include "convert.h"

using namespace std;

void Parameters::simpleUsage(char ** argv) {
    cout
        << "usage: " << argv[0] << " -f [REFERENCE] [OPTIONS] [BAM FILES] >[OUTPUT]" << endl
        << endl
        << "Bayesian haplotype-based polymorphism discovery." << endl
        << endl
        << "parameters:" << endl
        << endl
        << "   -h --help       For a complete description of options." << endl
        << endl
        << "citation: Erik Garrison, Gabor Marth" << endl
        << "          \"Haplotype-based variant detection from short-read sequencing\"" << endl
        << "          arXiv:1207.3907 (http://arxiv.org/abs/1207.3907)" << endl
        << endl
        << "author:   Erik Garrison <erik.garrison@bc.edu>, Marth Lab, Boston College, 2010-2014" << endl
        << "version:  " << VERSION_GIT << endl;

}

void Parameters::usage(char** argv) {
    cout 
        << "usage: " << argv[0] << " [OPTION] ... [BAM FILE] ... " << endl
        << endl
        << "Bayesian haplotype-based polymorphism discovery." << endl
        << endl
        << "citation: Erik Garrison, Gabor Marth" << endl
        << "          \"Haplotype-based variant detection from short-read sequencing\"" << endl
        << "          arXiv:1207.3907 (http://arxiv.org/abs/1207.3907)" << endl
        << endl
        << "overview:" << endl
        << endl
        << "    To call variants from aligned short-read sequencing data, supply BAM files and" << endl
        << "    a reference.  FreeBayes will provide VCF output on standard out describing SNPs," << endl
        << "    indels, and complex variants in samples in the input alignments." << endl
        << endl
        << "    By default, FreeBayes will consider variants supported by at least 2" << endl
        << "    observations in a single sample (-C) and also by at least 20% of the reads from" << endl
        << "    a single sample (-F).  These settings are suitable to low to high depth" << endl
        << "    sequencing in haploid and diploid samples, but users working with polyploid or" << endl
        << "    pooled samples may wish to adjust them depending on the characteristics of" << endl
        << "    their sequencing data." << endl
        << endl
        << "    FreeBayes is capable of calling variant haplotypes shorter than a read length" << endl
        << "    where multiple polymorphisms segregate on the same read.  The maximum distance" << endl
        << "    between polymorphisms phased in this way is determined by the" << endl
        << "    --max-complex-gap, which defaults to 3bp.  In practice, this can comfortably be" << endl
        << "    set to half the read length." << endl
        << endl
        << "    Ploidy may be set to any level (-p), but by default all samples are assumed to" << endl
        << "    be diploid.  FreeBayes can model per-sample and per-region variation in" << endl
        << "    copy-number (-A) using a copy-number variation map." << endl
        << endl
        << "    FreeBayes can act as a frequency-based pooled caller and describe variants" << endl
        << "    and haplotypes in terms of observation frequency rather than called genotypes." << endl
        << "    To do so, use --pooled-continuous and set input filters to a suitable level." << endl
        << "    Allele observation counts will be described by AO and RO fields in the VCF output." << endl
        << endl
        << endl
        << "examples:" << endl
        << endl
        << "    # call variants assuming a diploid sample" << endl
        << "    freebayes -f ref.fa aln.bam >var.vcf" << endl
        << endl
        << "    # call variants assuming a diploid sample, providing gVCF output" << endl
        << "    freebayes -f ref.fa --gvcf aln.bam >var.gvcf" << endl
        << endl
        << "    # require at least 5 supporting observations to consider a variant" << endl
        << "    freebayes -f ref.fa -C 5 aln.bam >var.vcf" << endl
        << endl
        << "    # use a different ploidy" << endl
        << "    freebayes -f ref.fa -p 4 aln.bam >var.vcf" << endl
        << endl
        << "    # assume a pooled sample with a known number of genome copies" << endl
        << "    freebayes -f ref.fa -p 20 --pooled-discrete aln.bam >var.vcf" << endl
        << endl
        << "    # generate frequency-based calls for all variants passing input thresholds" << endl
        << "    freebayes -f ref.fa -F 0.01 -C 1 --pooled-continuous aln.bam >var.vcf" << endl
        << endl
        << "    # use an input VCF (bgzipped + tabix indexed) to force calls at particular alleles" << endl
        << "    freebayes -f ref.fa -@ in.vcf.gz aln.bam >var.vcf" << endl
        << endl
        << "    # generate long haplotype calls over known variants" << endl
        << "    freebayes -f ref.fa --haplotype-basis-alleles in.vcf.gz \\ " << endl
        << "                        --haplotype-length 50 aln.bam" << endl
        << endl
        << "    # naive variant calling: simply annotate observation counts of SNPs and indels" << endl
        << "    freebayes -f ref.fa --haplotype-length 0 --min-alternate-count 1 \\ " << endl
        << "        --min-alternate-fraction 0 --pooled-continuous --report-monomorphic >var.vcf" << endl
        << endl
        << endl
        << "parameters:" << endl
        << endl
        << "   -h --help       Prints this help dialog." << endl
        << "   --version       Prints the release number and the git commit id." << endl
        << endl
        << "input:" << endl
        << endl
        << "   -b --bam FILE   Add FILE to the set of BAM files to be analyzed." << endl
        << "   -L --bam-list FILE" << endl
        << "                   A file containing a list of BAM files to be analyzed." << endl
        << "   -c --stdin      Read BAM input on stdin." << endl
        << "   -f --fasta-reference FILE" << endl
        << "                   Use FILE as the reference sequence for analysis." << endl
        << "                   An index file (FILE.fai) will be created if none exists." << endl
        << "                   If neither --targets nor --region are specified, FreeBayes" << endl
        << "                   will analyze every position in this reference." << endl
        << "   -t --targets FILE" << endl
        << "                   Limit analysis to targets listed in the BED-format FILE." << endl
        << "   -r --region <chrom>:<start_position>-<end_position>" << endl
        << "                   Limit analysis to the specified region, 0-base coordinates," << endl
        << "                   end_position not included (same as BED format)." << endl
        << "                   Either '-' or '..' maybe used as a separator." << endl
        << "   -s --samples FILE" << endl
        << "                   Limit analysis to samples listed (one per line) in the FILE." << endl
        << "                   By default FreeBayes will analyze all samples in its input" << endl
        << "                   BAM files." << endl
        << "   --populations FILE" << endl
        << "                   Each line of FILE should list a sample and a population which" << endl
        << "                   it is part of.  The population-based bayesian inference model" << endl
        << "                   will then be partitioned on the basis of the populations." << endl
        << "   -A --cnv-map FILE" << endl
        << "                   Read a copy number map from the BED file FILE, which has" << endl
        << "                   the format:" << endl
        << "                      reference sequence, start, end, sample name, copy number" << endl
        << "                   ... for each region in each sample which does not have the" << endl
        << "                   default copy number as set by --ploidy." << endl
        << endl
        << "output:" << endl
        << endl
        << "   -v --vcf FILE   Output VCF-format results to FILE. (default: stdout)" << endl
        << "   --gvcf" << endl
        << "                   Write gVCF output, which indicates coverage in uncalled regions." << endl
        << "   --gvcf-chunk NUM" << endl
        << "                   When writing gVCF output emit a record for every NUM bases." << endl
        << "   -@ --variant-input VCF" << endl
        << "                   Use variants reported in VCF file as input to the algorithm." << endl
        << "                   Variants in this file will included in the output even if" << endl
        << "                   there is not enough support in the data to pass input filters." << endl
        << "   -l --only-use-input-alleles" << endl
        << "                   Only provide variant calls and genotype likelihoods for sites" << endl
        << "                   and alleles which are provided in the VCF input, and provide" << endl
        << "                   output in the VCF for all input alleles, not just those which" << endl
        << "                   have support in the data." << endl
        << "   --haplotype-basis-alleles VCF" << endl
        << "                   When specified, only variant alleles provided in this input" << endl
        << "                   VCF will be used for the construction of complex or haplotype" << endl
        << "                   alleles." << endl
        << "   --report-all-haplotype-alleles" << endl
        << "                   At sites where genotypes are made over haplotype alleles," << endl
        << "                   provide information about all alleles in output, not only" << endl
        << "                   those which are called." << endl
        << "   --report-monomorphic" << endl
        << "                   Report even loci which appear to be monomorphic, and report all" << endl
        << "                   considered alleles, even those which are not in called genotypes." << endl
        << "                   Loci which do not have any potential alternates have '.' for ALT." << endl
        << "   -P --pvar N     Report sites if the probability that there is a polymorphism" << endl
        << "                   at the site is greater than N.  default: 0.0.  Note that post-" << endl
        << "                   filtering is generally recommended over the use of this parameter." << endl
        << endl
        << "population model:" << endl
        << endl
        << "   -T --theta N    The expected mutation rate or pairwise nucleotide diversity" << endl
        << "                   among the population under analysis.  This serves as the" << endl
        << "                   single parameter to the Ewens Sampling Formula prior model" << endl
        << "                   default: 0.001" << endl
        << "   -p --ploidy N   Sets the default ploidy for the analysis to N.  default: 2" << endl
        << "   -J --pooled-discrete" << endl
        << "                   Assume that samples result from pooled sequencing." << endl
        << "                   Model pooled samples using discrete genotypes across pools." << endl
        << "                   When using this flag, set --ploidy to the number of" << endl
        << "                   alleles in each sample or use the --cnv-map to define" << endl
        << "                   per-sample ploidy." << endl
        << "   -K --pooled-continuous" << endl
        << "                   Output all alleles which pass input filters, regardles of" << endl
        << "                   genotyping outcome or model." << endl
        << endl
        << "reference allele:" << endl
        << endl
        << "   -Z --use-reference-allele" << endl
        << "                   This flag includes the reference allele in the analysis as" << endl
        << "                   if it is another sample from the same population." << endl
        << "   --reference-quality MQ,BQ" << endl
        << "                   Assign mapping quality of MQ to the reference allele at each" << endl
        << "                   site and base quality of BQ.  default: 100,60" << endl
        << endl
        << "allele scope:" << endl
        << endl
        << "   -I --no-snps    Ignore SNP alleles." << endl
        << "   -i --no-indels  Ignore insertion and deletion alleles." << endl
        << "   -X --no-mnps    Ignore multi-nuceotide polymorphisms, MNPs." << endl
        << "   -u --no-complex Ignore complex events (composites of other classes)." << endl
        << "   -n --use-best-n-alleles N" << endl
        << "                   Evaluate only the best N SNP alleles, ranked by sum of" << endl
        << "                   supporting quality scores.  (Set to 0 to use all; default: all)" << endl
        << "   -E --max-complex-gap N" << endl
        << "      --haplotype-length N" << endl
        << "                   Allow haplotype calls with contiguous embedded matches of up" << endl
        << "                   to this length.  (default: 3)" << endl
        << "   --min-repeat-size N" << endl
        << "                   When assembling observations across repeats, require the total repeat" << endl
        << "                   length at least this many bp.  (default: 5)" << endl
        << "   --min-repeat-entropy N" << endl
        << "                   To detect interrupted repeats, build across sequence until it has" << endl
        << "                   entropy > N bits per bp.  (default: 0, off)" << endl
        << "   --no-partial-observations" << endl
        << "                   Exclude observations which do not fully span the dynamically-determined" << endl
        << "                   detection window.  (default, use all observations, dividing partial" << endl
        << "                   support across matching haplotypes when generating haplotypes.)" << endl
        << endl
        << "indel realignment:" << endl
        << endl
        << "   -O --dont-left-align-indels" << endl
        << "                   Turn off left-alignment of indels, which is enabled by default." << endl
        << endl
        << "input filters:" << endl
        << endl
        << "   -4 --use-duplicate-reads" << endl
        << "                   Include duplicate-marked alignments in the analysis." << endl
        << "                   default: exclude duplicates marked as such in alignments" << endl
        << "   -m --min-mapping-quality Q" << endl
        << "                   Exclude alignments from analysis if they have a mapping" << endl
        << "                   quality less than Q.  default: 1" << endl
        << "   -q --min-base-quality Q" << endl
        << "                   Exclude alleles from analysis if their supporting base" << endl
        << "                   quality is less than Q.  default: 0" << endl
        << "   -R --min-supporting-allele-qsum Q" << endl
        << "                   Consider any allele in which the sum of qualities of supporting" << endl
        << "                   observations is at least Q.  default: 0" << endl
        << "   -Y --min-supporting-mapping-qsum Q" << endl
        << "                   Consider any allele in which and the sum of mapping qualities of" << endl
        << "                   supporting reads is at least Q.  default: 0" << endl
        << "   -Q --mismatch-base-quality-threshold Q" << endl
        << "                   Count mismatches toward --read-mismatch-limit if the base" << endl
        << "                   quality of the mismatch is >= Q.  default: 10" << endl
        << "   -U --read-mismatch-limit N" << endl
        << "                   Exclude reads with more than N mismatches where each mismatch" << endl
        << "                   has base quality >= mismatch-base-quality-threshold." << endl
        << "                   default: ~unbounded" << endl
        << "   -z --read-max-mismatch-fraction N" << endl
        << "                   Exclude reads with more than N [0,1] fraction of mismatches where" << endl
        << "                   each mismatch has base quality >= mismatch-base-quality-threshold" << endl
        << "                   default: 1.0" << endl
        << "   -$ --read-snp-limit N" << endl
        << "                   Exclude reads with more than N base mismatches, ignoring gaps" << endl
        << "                   with quality >= mismatch-base-quality-threshold." << endl
        << "                   default: ~unbounded" << endl
        << "   -e --read-indel-limit N" << endl
        << "                   Exclude reads with more than N separate gaps." << endl
        << "                   default: ~unbounded" << endl
        << "   -0 --standard-filters  Use stringent input base and mapping quality filters" << endl
        << "                   Equivalent to -m 30 -q 20 -R 0 -S 0" << endl
        << "   -F --min-alternate-fraction N" << endl
        << "                   Require at least this fraction of observations supporting" << endl
        << "                   an alternate allele within a single individual in the" << endl
        << "                   in order to evaluate the position.  default: 0.2" << endl
        << "   -C --min-alternate-count N" << endl
        << "                   Require at least this count of observations supporting" << endl
        << "                   an alternate allele within a single individual in order" << endl
        << "                   to evaluate the position.  default: 2" << endl
        << "   -3 --min-alternate-qsum N" << endl
        << "                   Require at least this sum of quality of observations supporting" << endl
        << "                   an alternate allele within a single individual in order" << endl
        << "                   to evaluate the position.  default: 0" << endl
        << "   -G --min-alternate-total N" << endl
        << "                   Require at least this count of observations supporting" << endl
        << "                   an alternate allele within the total population in order" << endl
        << "                   to use the allele in analysis.  default: 1" << endl
        << "   -! --min-coverage N" << endl
        << "                   Require at least this coverage to process a site.  default: 0" << endl
        << endl
        << "population priors:" << endl
        << endl
        << "   -k --no-population-priors" << endl
        << "                   Equivalent to --pooled-discrete --hwe-priors-off and removal of" << endl
        << "                   Ewens Sampling Formula component of priors." << endl
        << endl
        << "mappability priors:" << endl
        << endl
        << "   -w --hwe-priors-off" << endl
        << "                   Disable estimation of the probability of the combination" << endl
        << "                   arising under HWE given the allele frequency as estimated" << endl
        << "                   by observation frequency." << endl
        << "   -V --binomial-obs-priors-off" << endl
        << "                   Disable incorporation of prior expectations about observations." << endl
        << "                   Uses read placement probability, strand balance probability," << endl
        << "                   and read position (5'-3') probability." << endl
        << "   -a --allele-balance-priors-off" << endl
        << "                   Disable use of aggregate probability of observation balance between alleles" << endl
        << "                   as a component of the priors." << endl
        << endl
        << "genotype likelihoods:" << endl
        << endl
        << "   --observation-bias FILE" << endl
        << "                   Read length-dependent allele observation biases from FILE." << endl
        << "                   The format is [length] [alignment efficiency relative to reference]" << endl
        << "                   where the efficiency is 1 if there is no relative observation bias." << endl
        << "   --base-quality-cap Q" << endl
        << "                   Limit estimated observation quality by capping base quality at Q." << endl
        << "   --prob-contamination F" << endl
        << "                   An estimate of contamination to use for all samples.  default: 10e-9" << endl
        << "   --legacy-gls    Use legacy (polybayes equivalent) genotype likelihood calculations" << endl
        << "   --contamination-estimates FILE" << endl
        << "                   A file containing per-sample estimates of contamination, such as" << endl
        << "                   those generated by VerifyBamID.  The format should be:" << endl
        << "                       sample p(read=R|genotype=AR) p(read=A|genotype=AA)" << endl
        << "                   Sample '*' can be used to set default contamination estimates." << endl
        << endl
        << "algorithmic features:" << endl
        << endl
        << "   --report-genotype-likelihood-max" << endl
        << "                   Report genotypes using the maximum-likelihood estimate provided" << endl
        << "                   from genotype likelihoods." << endl
        << "   -B --genotyping-max-iterations N" << endl
        << "                   Iterate no more than N times during genotyping step. default: 1000." << endl
        << "   --genotyping-max-banddepth N" << endl
        << "                   Integrate no deeper than the Nth best genotype by likelihood when" << endl
        << "                   genotyping. default: 6." << endl
        << "   -W --posterior-integration-limits N,M" << endl
        << "                   Integrate all genotype combinations in our posterior space" << endl
        << "                   which include no more than N samples with their Mth best" << endl
        << "                   data likelihood. default: 1,3." << endl
        << "   -N --exclude-unobserved-genotypes" << endl
        << "                   Skip sample genotypings for which the sample has no supporting reads." << endl
        << "   -S --genotype-variant-threshold N" << endl
        << "                   Limit posterior integration to samples where the second-best" << endl
        << "                   genotype likelihood is no more than log(N) from the highest" << endl
        << "                   genotype likelihood for the sample.  default: ~unbounded" << endl
        << "   -j --use-mapping-quality" << endl
        << "                   Use mapping quality of alleles when calculating data likelihoods." << endl
        << "   -H --harmonic-indel-quality" << endl
        << "                   Use a weighted sum of base qualities around an indel, scaled by the" << endl
        << "                   distance from the indel.  By default use a minimum BQ in flanking sequence." << endl
        << "   -D --read-dependence-factor N" << endl
        << "                   Incorporate non-independence of reads by scaling successive" << endl
        << "                   observations by this factor during data likelihood" << endl
        << "                   calculations.  default: 0.9" << endl
        << "   -= --genotype-qualities" << endl
        << "                   Calculate the marginal probability of genotypes and report as GQ in" << endl
        << "                   each sample field in the VCF output." << endl
        << endl
        << "debugging:" << endl
        << endl
        << "   -d --debug      Print debugging output." << endl
        << "   -dd             Print more verbose debugging output (requires \"make DEBUG\")" << endl
        << endl
        << endl
        << "author:   Erik Garrison <erik.garrison@bc.edu>, Marth Lab, Boston College, 2010-2014" << endl
        << "version:  " << VERSION_GIT << endl;

}


Parameters::Parameters(int argc, char** argv) {

    if (argc == 1) {
        simpleUsage(argv);
        exit(1);
    }

    // record command line parameters
    commandline = argv[0];
    for (int i = 1; i < argc; ++i) {
        commandline += " ";
        commandline += argv[i];
    }

    // set defaults

    // i/o parameters:
    useStdin = false;               // -c --stdin
    fasta = "";                // -f --fasta-reference
    targets = "";              // -t --targets
    samples = "";              // -s --samples
    populationsFile = "";
    cnvFile = "";
    output = "vcf";               // -v --vcf
    outputFile = "";
    gVCFout = false;
    gVCFchunk = 0;
    alleleObservationBiasFile = "";

    // operation parameters
    useDuplicateReads = false;      // -E --use-duplicate-reads
    suppressOutput = false;         // -N --suppress-output
    useBestNAlleles = 0;         // -n --use-best-n-alleles
    forceRefAllele = false;         // -Z --use-reference-allele
    useRefAllele = false;           // .....
    diploidReference = false;      // -H --diploid-reference
    allowIndels = true;            // -i --no-indels
    leftAlignIndels = true;       // -O --dont-left-align-indels
    allowMNPs = true;            // -X --no-mnps
    allowSNPs = true;          // -I --no-snps
    allowComplex = true;
    maxComplexGap = 3;
    //maxHaplotypeLength = 100;
    minRepeatSize = 5;
    minRepeatEntropy = 0;
    usePartialObservations = true;
    pooledDiscrete = false;                 // -J --pooled
    pooledContinuous = false;
    ewensPriors = true;
    permute = true;                // -K --permute
    useMappingQuality = false;
    useMinIndelQuality = true;
    obsBinomialPriors = true;
    hwePriors = true;
    alleleBalancePriors = true;
    excludeUnobservedGenotypes = false;
    excludePartiallyObservedGenotypes = false;
    genotypeVariantThreshold = 0;
    siteSelectionMaxIterations = 5;
    reportGenotypeLikelihoodMax = false;
    genotypingMaxIterations = 1000;
    genotypingMaxBandDepth = 7;
    minPairedAltCount = 0;
    minAltMeanMapQ = 0;
    limitGL = 0;
    reportAllHaplotypeAlleles = false;
    reportMonomorphic = false;
    boundIndels = true; // ignore indels at ends of reads
    onlyUseInputAlleles = false;
    standardGLs = false; // use experimental gls by default // XXX
    MQR = 100;                     // -M --reference-mapping-quality
    BQR = 60;                     // -B --reference-base-quality
    ploidy = 2;                  // -p --ploidy
    MQL0 = 1;                    // -m --min-mapping-quality
    BQL0 = 0;                    // -q --min-base-quality
    minSupportingAlleleQualitySum = 0;
    minSupportingMappingQualitySum = 0;
    BQL2 = 10;                    // -Q --mismatch-base-quality-threshold
    RMU = 10000000;                     // -U --read-mismatch-limit
    readMaxMismatchFraction = 1.0;    //  -z --read-max-mismatch-fraction
    readSnpLimit = 10000000;       // -$ --read-snp-limit
    readIndelLimit = 10000000;     // -e --read-indel-limit
    IDW = -1;                     // -x --indel-exclusion-window
    TH = 10e-3;              // -T --theta
    PVL = 0.0;             // -P --pvar
    RDF = 0.9;             // -D --read-dependence-factor
    diffusionPriorScalar = 1.0;     // -V --diffusion-prior-scalar
    WB = 1;                      // -W --posterior-integration-limits
    TB = 3;
    posteriorIntegrationDepth = 0;
    calculateMarginals = false;
    minAltFraction = 0.2;  // require 20% of reads from sample to be supporting the same alternate to consider
    minAltCount = 2; // require 2 reads in same sample call
    minAltTotal = 1;
    minAltQSum = 0;
    baseQualityCap = 0;
    probContamination = 10e-9;
    //minAltQSumTotal = 0;
    minCoverage = 0;
    maxCoverage = 0;
    debuglevel = 0;
    debug = false;
    debug2 = false;

    showReferenceRepeats = false;

    int c; // counter for getopt

    static struct option long_options[] =
        {
            {"help", no_argument, 0, 'h'},
            {"version", no_argument, 0, '#'},
            {"bam", required_argument, 0, 'b'},
            {"bam-list", required_argument, 0, 'L'},
            {"stdin", no_argument, 0, 'c'},
            {"fasta-reference", required_argument, 0, 'f'},
            {"targets", required_argument, 0, 't'},
            {"region", required_argument, 0, 'r'},
            {"samples", required_argument, 0, 's'},
            {"populations", required_argument, 0, '2'},
            {"cnv-map", required_argument, 0, 'A'},
            {"vcf", required_argument, 0, 'v'},
            {"gvcf", no_argument, 0, '8'},
            {"gvcf-chunk", required_argument, 0, '&'},
            {"use-duplicate-reads", no_argument, 0, '4'},
            {"no-partial-observations", no_argument, 0, '['},
            {"use-best-n-alleles", required_argument, 0, 'n'},
            {"use-reference-allele", no_argument, 0, 'Z'},
            {"harmonic-indel-quality", no_argument, 0, 'H'},
            {"standard-filters", no_argument, 0, '0'},
            {"reference-quality", required_argument, 0, '1'},
            {"ploidy", required_argument, 0, 'p'},
            {"pooled-discrete", no_argument, 0, 'J'},
            {"pooled-continuous", no_argument, 0, 'K'},
            {"no-population-priors", no_argument, 0, 'k'},
            {"use-mapping-quality", no_argument, 0, 'j'},
            {"min-mapping-quality", required_argument, 0, 'm'},
            {"min-base-quality", required_argument, 0, 'q'},
            {"min-supporting-allele-qsum", required_argument, 0, 'R'},
            {"min-supporting-mapping-qsum", required_argument, 0, 'Y'},
            {"mismatch-base-quality-threshold", required_argument, 0, 'Q'},
            {"read-mismatch-limit", required_argument, 0, 'U'},
            {"read-max-mismatch-fraction", required_argument, 0, 'z'},
            {"read-snp-limit", required_argument, 0, '$'},
            {"read-indel-limit", required_argument, 0, 'e'},
            {"no-indels", no_argument, 0, 'i'},
            {"dont-left-align-indels", no_argument, 0, 'O'},
            {"no-mnps", no_argument, 0, 'X'},
            {"no-complex", no_argument, 0, 'u'},
            {"max-complex-gap", required_argument, 0, 'E'},
            {"haplotype-length", required_argument, 0, 'E'},
            {"min-repeat-size", required_argument, 0, 'E'},
            {"min-repeat-entropy", required_argument, 0, 'E'},
            {"no-snps", no_argument, 0, 'I'},
            {"indel-exclusion-window", required_argument, 0, 'x'},
            {"theta", required_argument, 0, 'T'},
            {"pvar", required_argument, 0, 'P'},
            {"read-dependence-factor", required_argument, 0, 'D'},
            {"binomial-obs-priors-off", no_argument, 0, 'V'},
            {"allele-balance-priors-off", no_argument, 0, 'a'},
            {"hwe-priors-off", no_argument, 0, 'w'},
            {"posterior-integration-limits", required_argument, 0, 'W'},
            {"min-alternate-fraction", required_argument, 0, 'F'},
            {"min-alternate-count", required_argument, 0, 'C'},
            //{"min-paired-alternate-count", required_argument, 0, 'Y'},
            {"observation-bias", required_argument, 0, '%'},
            {"min-alternate-total", required_argument, 0, 'G'},
            //{"min-alternate-mean-mapq", required_argument, 0, 'k'},
            {"min-alternate-qsum", required_argument, 0, '3'},
            {"min-coverage", required_argument, 0, '!'},
            {"max-coverage", required_argument, 0, '+'},
            {"genotype-qualities", no_argument, 0, '='},
            {"variant-input", required_argument, 0, '@'},
            {"only-use-input-alleles", no_argument, 0, 'l'},
            //{"show-reference-repeats", no_argument, 0, '_'},
            {"exclude-unobserved-genotypes", no_argument, 0, 'N'},
            {"genotype-variant-threshold", required_argument, 0, 'S'},
            {"site-selection-max-iterations", required_argument, 0, 'M'},
            {"genotyping-max-iterations", required_argument, 0, 'B'},
            {"genotyping-max-banddepth", required_argument, 0, '7'},
            {"haplotype-basis-alleles", required_argument, 0, '9'},
            {"report-genotype-likelihood-max", no_argument, 0, '5'},
            {"report-all-haplotype-alleles", no_argument, 0, '6'},
            {"base-quality-cap", required_argument, 0, '('},
            {"legacy-gls", no_argument, 0, ')'},
            {"prob-contamination", required_argument, 0, '_'},
            {"contamination-estimates", required_argument, 0, ','},
            {"report-monomorphic", no_argument, 0, '6'},
            {"debug", no_argument, 0, 'd'},
            {0, 0, 0, 0}

        };

    while (true) {

        int option_index = 0;
<<<<<<< HEAD
        c = getopt_long(argc, argv, "hcO4ZKjH[0diN5a)Ik=wl6#uVXJY:b:G:M:x:@:A:f:t:r:s:v:n:B:p:m:q:R:Q:U:$:e:T:P:D:^:S:W:F:C:&:L:8z:1:3:E:7:2:9:%:_:,:(:",
=======
        c = getopt_long(argc, argv, "hcO4ZKjH[0diN5a)Ik=wl6#uVXJY:b:G:M:x:@:A:f:t:r:s:v:n:B:p:m:q:R:Q:U:$:e:T:P:D:^:S:W:F:C:&:L:8:z:1:3:E:7:2:9:%:_:,:(:!:+:",
>>>>>>> 41f68a13
                        long_options, &option_index);

        if (c == -1) // end of options
            break;

        switch (c) {

            // i/o parameters:
            // -b --bam
        case 'b':
            bams.push_back(optarg);
            break;

            // -c --stdin
        case 'c':
            useStdin = true;
            bams.push_back("stdin");
            break;

            // -f --fasta-reference
        case 'f':
            fasta = optarg;
            break;

            // -t --targets
        case 't':
            targets = optarg;
            break;

            // -r --region
        case 'r':
            regions.push_back(optarg);
            break;

            // -s --samples
        case 's':
            samples = optarg;
            break;

            // --populations
        case '2':
            populationsFile = optarg;
            break;

            // -A --cnv-file
        case 'A':
            cnvFile = optarg;
            break;

            // -j --use-mapping-quality
        case 'j':
            useMappingQuality = true;
            break;

            // -v --vcf
        case 'v':
            output = "vcf";
            outputFile = optarg;
            break;

            // -O --dont-left-align-indels
        case 'O':
            leftAlignIndels = false;
            break;

            // --bam-list
        case 'L':
            addLinesFromFile(bams, string(optarg));
            break;

            // -8 --gvcf
        case '8':
            gVCFout = true;
            break;

        case '&':
            gVCFchunk = atoi(optarg);
            break;

            // -4 --use-duplicate-reads
        case '4':
            useDuplicateReads = true;
            break;

            // -3 --min-alternate-qsum
        case '3':
            if (!convert(optarg, minAltQSum)) {
                cerr << "could not parse min-alternate-qsum" << endl;
                exit(1);
            }
            break;

            // -G --min-alternate-total
        case 'G':
            if (!convert(optarg, minAltTotal)) {
                cerr << "could not parse min-alternate-total" << endl;
                exit(1);
            }
            break;

            // -! --min-coverage
        case '!':
            if (!convert(optarg, minCoverage)) {
                cerr << "could not parse min-coverage" << endl;
                exit(1);
            }
            break;

            // -+ --max-coverage
        case '+':
            if (!convert(optarg, maxCoverage)) {
                cerr << "could not parse max-coverage" << endl;
                exit(1);
            }
            break;

            // -n --use-best-n-alleles
        case 'n':
            if (!convert(optarg, useBestNAlleles)) {
                cerr << "could not parse use-best-n-alleles" << endl;
                exit(1);
            }
            break;

            // -Z --use-reference-allele
        case 'Z':
            forceRefAllele = true;
            useRefAllele = true;
            break;

            // -H --harmonic-indel-quality
        case 'H':
            useMinIndelQuality = false;
            break;

            // -0 --standard-filters
        case '0':
            MQL0 = 30;
            BQL0 = 20;
            break;

            // -M --expectation-maximization
        case 'M':
            if (!convert(optarg, siteSelectionMaxIterations)) {
                cerr << "could not parse site-selection-max-iterations" << endl;
                exit(1);
            }
            break;

        case 'u':
            allowComplex = false;
            break;

        case 'E':
        {
            string arg(argv[optind - 2]);
            if (arg == "--min-repeat-size") {
                if (!convert(optarg, minRepeatSize)) {
                    cerr << "could not parse " << arg << endl;
                    exit(1);
                }
            } else if (arg == "--min-repeat-entropy") {
                if (!convert(optarg, minRepeatEntropy)) {
                    cerr << "could not parse " << arg << endl;
                    exit(1);
                }
            } else {
                if (!convert(optarg, maxComplexGap)) {
                    cerr << "could not parse maxComplexGap" << endl;
                    exit(1);
                }
            }
            break;
        }

            // -B --genotyping-max-iterations
        case 'B':
            if (!convert(optarg, genotypingMaxIterations)) {
                cerr << "could not parse genotyping-max-iterations" << endl;
                exit(1);
            }
            break;

            // -7 --genotyping-max-banddepth
        case '7':
            if (!convert(optarg, genotypingMaxBandDepth)) {
                cerr << "could not parse genotyping-max-iterations" << endl;
                exit(1);
            }
            break;

            // -1 --reference-quality
        case '1':
            if (!convert(split(optarg, ",").front(), MQR)) {
                cerr << "could not parse reference mapping quality" << endl;
                exit(1);
            }
            if (!convert(split(optarg, ",").back(), BQR)) {
                cerr << "could not parse reference base quality" << endl;
                exit(1);
            }
            break;

            // -p --ploidy
        case 'p':
            if (!convert(optarg, ploidy)) {
                cerr << "could not parse ploidy" << endl;
                exit(1);
            }
            if (ploidy <= 0) {
                cerr << "cannot set ploidy to less than 1" << endl;
                exit(1);
            }
            break;

        case 'J':
            pooledDiscrete = true;
            hwePriors = false;  // disable hwe sampling prob when using discrete pooling
            break;

            // -m --min-mapping-quality
        case 'm':
            if (!convert(optarg, MQL0)) {
                cerr << "could not parse min-base-quality" << endl;
                exit(1);
            }
            break;

            // -q --min-base-quality
        case 'q':
            if (!convert(optarg, BQL0)) {
                cerr << "could not parse min-base-quality" << endl;
                exit(1);
            }
            break;

            // -R --min-supporting-allele-qsum
        case 'R':
            if (!convert(optarg, minSupportingAlleleQualitySum)) {
                cerr << "could not parse min-supporting-allele-qsum" << endl;
                exit(1);
            }
            break;

            // -Y --min-supporting-mapping-quality
        case 'Y':
            if (!convert(optarg, minSupportingMappingQualitySum)) {
                cerr << "could not parse min-supporting-mapping-qsum" << endl;
                exit(1);
            }
            break;

            // -N --exclude-unobserved-genotypes
        case 'N':
            excludeUnobservedGenotypes = true;
            break;

            // -S --genotype-variant-threshold
        case 'S':
            if (!convert(optarg, genotypeVariantThreshold)) {
                cerr << "could not parse genotype-variant-threshold" << endl;
                exit(1);
            }
            break;

        case '5':
            reportGenotypeLikelihoodMax = true;
            break;

            // -Q --mismatch-base-quality-threshold
        case 'Q':
            if (!convert(optarg, BQL2)) {
                cerr << "could not parse mismatch-base-quality-threshold" << endl;
                exit(1);
            }
            break;

            // -U --read-mismatch-limit
        case 'U':
            if (!convert(optarg, RMU)) {
                cerr << "could not parse read-mismatch-limit" << endl;
                exit(1);
            }
            break;

            // -z --read-max-mismatch-fraction
        case 'z':
            if (!convert(optarg, readMaxMismatchFraction)) {
                cerr << "could not parse read-mismatch-limit" << endl;
                exit(1);
            }
            break;

            // -$ --read-snp-limit
        case '$':
            if (!convert(optarg, readSnpLimit)) {
                cerr << "could not parse read-snp-limit" << endl;
                exit(1);
            }
            break;

            // -e --read-indel-limit
        case 'e':
            if (!convert(optarg, readIndelLimit)) {
                cerr << "could not parse read-indel-limit" << endl;
                exit(1);
            }
            break;

            // -x --indel-exclusion-window
        case 'x':
            if (!convert(optarg, IDW)) {
                cerr << "could not parse indel-exclusion-window" << endl;
                exit(1);
            }
            break;

            // -i --indels
        case 'i':
            allowIndels = false;
            break;

            // -X --mnps
        case 'X':
            allowMNPs = false;
            break;

            // -I --no-snps
        case 'I':
            allowSNPs = false;
            break;

            // -T --theta
        case 'T':
            if (!convert(optarg, TH)) {
                cerr << "could not parse theta" << endl;
                exit(1);
            }
            break;

            // -P --pvar
        case 'P':
            if (!convert(optarg, PVL)) {
                cerr << "could not parse pvar" << endl;
                exit(1);
            }
            break;

            // -D --read-dependence-factor
        case 'D':
            if (!convert(optarg, RDF)) {
                cerr << "could not parse read-dependence-factor" << endl;
                exit(1);
            }
            break;

            // -% --observation-bias
        case '%':
            alleleObservationBiasFile = optarg;
            break;

            // observation priors
        case 'V':
            obsBinomialPriors = false;
            break;

            // allele balance
        case 'a':
            alleleBalancePriors = false;
            break;

            // hwe expectations
        case 'w':
            hwePriors = false;
            break;

            // -W --posterior-integration-limits
        case 'W':
            if (!convert(split(optarg, ",").front(), WB)) {
                cerr << "could not parse posterior-integration-limits (bandwidth)" << endl;
                exit(1);
            }
            if (!convert(split(optarg, ",").back(), TB)) {
                cerr << "could not parse posterior-integration-limits (banddepth)" << endl;
                exit(1);
            }
            break;

            // -F --min-alternate-fraction
        case 'F':
            if (!convert(optarg, minAltFraction)) {
                cerr << "could not parse min-alternate-fraction" << endl;
                exit(1);
            }
            break;

            // -C --min-alternate-count
        case 'C':
            if (!convert(optarg, minAltCount)) {
                cerr << "could not parse min-alternate-count" << endl;
                exit(1);
            }
            break;

            // -k --no-population-priors
        case 'k':
            pooledDiscrete = true;
            ewensPriors = false;
            hwePriors = false;
            break;

        case 'K':
            pooledContinuous = true;
            break;

        case '=':
            calculateMarginals = true;
            break;

        case '@':
            variantPriorsFile = optarg;
            break;

        case '9':
            haplotypeVariantFile = optarg;
            break;

        case 'l':
            onlyUseInputAlleles = true;
            break;

        case '6':
        {
            string arg(argv[optind - 1]);
            if (arg == "--report-monomorphic") {
                reportMonomorphic = true;
            }
            reportAllHaplotypeAlleles = true;
        }
            break;

        case '[':
            usePartialObservations = false;
            break;

        case '_':
            if (!convert(optarg, probContamination)) {
                cerr << "could not parse prob-contamination" << endl;
                exit(1);
            }
            break;

        case ',':
            contaminationEstimateFile = optarg;
            break;

        case ')':
            standardGLs = true;
            break;

        case '(':
            if (!convert(optarg, baseQualityCap)) {
                cerr << "could not parse base-quality-cap" << endl;
                exit(1);
            }
            break;

            // -d --debug
        case 'd':
            ++debuglevel;
            break;

    case '#':
        
        // --version
            cout << "version:  " << VERSION_GIT << endl;
        exit(0);
        break;

        case 'h':
            usage(argv);
            exit(0);
            break;
 
            // either catch "long options" or
        case '?': // print a suggestion about the most-likely long option which the argument matches
        {
            string bad_arg(argv[optind - 1]);
            option* opt = &long_options[0];
            option* closest_opt = opt;
            int shortest_distance = levenshteinDistance(opt->name, bad_arg);
            ++opt;
            while (opt->name != 0) {
                int distance = levenshteinDistance(opt->name, bad_arg);
                if (distance < shortest_distance) {
                    shortest_distance = distance;
                    closest_opt = opt;
                }
                ++opt;
            }
            cerr << "did you mean --" << closest_opt->name << " ?" << endl;
            exit(1);
        }
        break;

        default:
            abort ();
        }

    }
 
    // any remaining arguments are considered as bam files
    if (optind < argc) {
        if (useStdin) {
            cerr << "--stdin flag specified, but a list of BAM files given.  Jumping disabled." << endl;
        }
        while (optind < argc) {
            bams.push_back(argv[optind++]);
        }
    }

    if (debuglevel >= 1) {
        debug = true;
    }
    if (debuglevel >= 2) {
        debug2 = true;
    }

    if (bams.size() == 0) {
        cerr << "Please specify a BAM file or files." << endl;
        exit(1);
    }

    if (fasta == "") {
        cerr << "Please specify a fasta reference file." << endl;
        exit(1);
    }

    // check that there aren't duplicates in the bams list
    for( int i=1; i<bams.size(); ++i ){
        for( int j=0; j<i; ++j ){
            if( bams[i] == bams[j] ){
                cerr << "Error: Duplicate bam file '" << bams[i] << "'" << endl;
                exit(1);
            }
        }
    }

}<|MERGE_RESOLUTION|>--- conflicted
+++ resolved
@@ -270,8 +270,10 @@
         << "                   Require at least this count of observations supporting" << endl
         << "                   an alternate allele within the total population in order" << endl
         << "                   to use the allele in analysis.  default: 1" << endl
-        << "   -! --min-coverage N" << endl
-        << "                   Require at least this coverage to process a site.  default: 0" << endl
+        << "   --min-coverage N" << endl
+        << "                   Require at least this coverage to process a site. default: 0" << endl
+        << "   --max-coverage N" << endl
+        << "                   Do not process sites with greater than this coverage. default: no limit" << endl
         << endl
         << "population priors:" << endl
         << endl
@@ -551,11 +553,7 @@
     while (true) {
 
         int option_index = 0;
-<<<<<<< HEAD
-        c = getopt_long(argc, argv, "hcO4ZKjH[0diN5a)Ik=wl6#uVXJY:b:G:M:x:@:A:f:t:r:s:v:n:B:p:m:q:R:Q:U:$:e:T:P:D:^:S:W:F:C:&:L:8z:1:3:E:7:2:9:%:_:,:(:",
-=======
-        c = getopt_long(argc, argv, "hcO4ZKjH[0diN5a)Ik=wl6#uVXJY:b:G:M:x:@:A:f:t:r:s:v:n:B:p:m:q:R:Q:U:$:e:T:P:D:^:S:W:F:C:&:L:8:z:1:3:E:7:2:9:%:_:,:(:!:+:",
->>>>>>> 41f68a13
+        c = getopt_long(argc, argv, "hcO4ZKjH[0diN5a)Ik=wl6#uVXJY:b:G:M:x:@:A:f:t:r:s:v:n:B:p:m:q:R:Q:U:$:e:T:P:D:^:S:W:F:C:&:L:8z:1:3:E:7:2:9:%:_:,:(:!:+:",
                         long_options, &option_index);
 
         if (c == -1) // end of options
