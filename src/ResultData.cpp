#include "ResultData.h"
#include "TryCatch.h"

using namespace std;



vcf::Variant& Results::vcf(
    vcf::Variant& var, // variant to update
    BigFloat pHom,
    long double bestComboOddsRatio,
    //long double alleleSamplingProb,
    Samples& samples,
    string refbase,
    vector<Allele>& altAllelesIncludingNulls,
    map<string, int> repeats,
	int genotypingIterations,
    vector<string>& sampleNames,
    int coverage,
    GenotypeCombo& genotypeCombo,
    map<string, vector<Allele*> >& alleleGroups,
    map<string, vector<Allele*> >& partialObservationGroups,
    map<Allele*, set<Allele*> >& partialObservationSupport,
    map<int, vector<Genotype> >& genotypesByPloidy,
    vector<string>& sequencingTechnologies,
    AlleleParser* parser) {

    Parameters& parameters = parser->parameters;

    GenotypeComboMap comboMap;
    genotypeCombo2Map(genotypeCombo, comboMap);

    // set up the reported reference allele
    long int referencePosition = (long int) parser->currentPosition; // 0-based

    // remove NULL alt alleles
    vector<Allele> altAlleles;
    for (vector<Allele>::iterator aa = altAllelesIncludingNulls.begin(); aa != altAllelesIncludingNulls.end(); ++aa) {
        if (!aa->isNull()) {
            altAlleles.push_back(*aa);
        }
    }

    map<string, string> adjustedCigar;
    vector<Allele>& adjustedAltAlleles = altAlleles; // just an alias
    for (vector<Allele>::iterator aa = altAlleles.begin(); aa != altAlleles.end(); ++aa) {
        adjustedCigar[aa->base()] = aa->cigar;
        var.alt.push_back(aa->alternateSequence);
    }

    var.ref = refbase;
    assert(!var.ref.empty());

    // get the required size of the reference sequence
    // strip identical bases from start and/or end of alleles
    // if bases have been stripped from the beginning, 

    // set up VCF record-wide variables

    var.sequenceName = parser->currentSequenceName;
    var.position = referencePosition + 1;
    var.id = ".";
    var.filter = ".";

    // note that we set QUAL to 0 at loci with no data
    var.quality = max((long double) 0, nan2zero(big2phred(pHom)));
    if (coverage == 0) {
        var.quality = 0;
    }


    // set up format string

    var.format.clear();
    var.format.push_back("GT");
    if (parameters.calculateMarginals) var.format.push_back("GQ");
    // XXX
    var.format.push_back("DP");
    var.format.push_back("RO");
    var.format.push_back("QR");
    var.format.push_back("AO");
    var.format.push_back("QA");
    // add GL/GLE later, when we know if we need to use one or the other

    unsigned int refBasesLeft = 0;
    unsigned int refBasesRight = 0;
    unsigned int refReadsLeft = 0;
    unsigned int refReadsRight = 0;
    unsigned int refEndLeft = 0;
    unsigned int refEndRight = 0;
    unsigned int refmqsum = 0;
    unsigned int refProperPairs = 0;
    long double refReadMismatchSum = 0;
    long double refReadSNPSum = 0;
    long double refReadIndelSum = 0;
    long double refReadSoftClipSum = 0;
    unsigned int refObsCount = 0;
    map<string, int> refObsBySequencingTechnology;

    map<string, vector<Allele*> >::iterator f = alleleGroups.find(refbase);
    if (f != alleleGroups.end()) {
        vector<Allele*>& referenceAlleles = alleleGroups.at(refbase);
        refObsCount = referenceAlleles.size();
        for (vector<Allele*>::iterator app = referenceAlleles.begin(); app != referenceAlleles.end(); ++app) {
            Allele& allele = **app;
            refReadMismatchSum += allele.readMismatchRate;
            refReadSNPSum += allele.readSNPRate;
            refReadIndelSum += allele.readIndelRate;
            if (allele.isProperPair) {
                ++refProperPairs;
            }
            if (!allele.sequencingTechnology.empty()) {
                ++refObsBySequencingTechnology[allele.sequencingTechnology];
            }
            refBasesLeft += allele.basesLeft;
            refBasesRight += allele.basesRight;
            if (allele.basesLeft >= allele.basesRight) {
                refReadsLeft += 1;
                if (allele.strand == STRAND_FORWARD) {
                    refEndLeft += 1;
                } else {
                    refEndRight += 1;
                }
            } else {
                refReadsRight += 1;
                if (allele.strand == STRAND_FORWARD) {
                    refEndRight += 1;
                } else {
                    refEndLeft += 1;
                }
            }
            refmqsum += allele.mapQuality;
        }
    }

    long double refReadMismatchRate = (refObsCount == 0 ? 0 : refReadMismatchSum / (long double) refObsCount);
    long double refReadSNPRate = (refObsCount == 0 ? 0 : refReadSNPSum / (long double) refObsCount);
    long double refReadIndelRate = (refObsCount == 0 ? 0 : refReadIndelSum / (long double) refObsCount);

    //var.info["XRM"].push_back(convert(refReadMismatchRate));
    //var.info["XRS"].push_back(convert(refReadSNPRate));
    //var.info["XRI"].push_back(convert(refReadIndelRate));

    var.info["MQMR"].push_back(convert((refObsCount == 0) ? 0 : (double) refmqsum / (double) refObsCount));
    var.info["RPPR"].push_back(convert((refObsCount == 0) ? 0 : nan2zero(ln2phred(hoeffdingln(refReadsLeft, refReadsRight + refReadsLeft, 0.5)))));
    var.info["EPPR"].push_back(convert((refBasesLeft + refBasesRight == 0) ? 0 : nan2zero(ln2phred(hoeffdingln(refEndLeft, refEndLeft + refEndRight, 0.5)))));
    var.info["PAIREDR"].push_back(convert((refObsCount == 0) ? 0 : (double) refProperPairs / (double) refObsCount));

    //var.info["HWE"].push_back(convert(nan2zero(ln2phred(genotypeCombo.hweComboProb()))));
    var.info["GTI"].push_back(convert(genotypingIterations));

    // loop over all alternate alleles
    for (vector<Allele>::iterator aa = altAlleles.begin(); aa != altAlleles.end(); ++aa) {

        Allele& altAllele = *aa;
        string altbase = altAllele.base();

        // count alternate alleles in the best genotyping
        unsigned int alternateCount = 0;
        unsigned int alleleCount = 0;
        double alternateQualitySum = 0;
        double partialObservationCount = 0;
        double partialObservationQualitySum;
        // reference / alternate base counts by strand
        //map<string, unsigned int> altCountBySample;
        //map<string, unsigned int> altQualBySample;
        // het counts
        unsigned int hetReferenceObsCount = 0;
        unsigned int hetOtherObsCount = 0;
        unsigned int hetAlternateObsCount = 0;
        unsigned int hetAltSamples = 0;
        unsigned int homAltSamples = 0;
        unsigned int homRefSamples = 0;
        unsigned int refSampleObsCount = 0; // depth in hom-ref samples
        unsigned int altSampleObsCount = 0; // depth in samples with called alternates
        // unique alternate alleles / all alternate alleles in alt-associated samples
        unsigned int uniqueAllelesInAltSamples = 0;
        //unsigned int hetAllObsCount = hetOtherObsCount + hetAlternateObsCount + hetReferenceObsCount;
        unsigned int hetAllObsCount = 0;

        StrandBaseCounts baseCountsTotal;
        map<string, StrandBaseCounts> baseCountsBySample;
        for (vector<string>::iterator sampleName = sampleNames.begin(); sampleName != sampleNames.end(); ++sampleName) {
            GenotypeComboMap::iterator gc = comboMap.find(*sampleName);
            //cerr << "alternate count for " << altbase << " and " << *genotype << " is " << genotype->alleleCount(altbase) << endl;
            if (gc != comboMap.end()) {
                Genotype* genotype = gc->second->genotype;

                Sample& sample = *gc->second->sample;

                // check that we actually have observations for this sample
                unsigned int observationCount = sample.observationCount();
                if (observationCount == 0) {
                    continue;
                }

                alternateCount += genotype->alleleCount(altbase);
                alleleCount += genotype->ploidy;

                unsigned int altCount = sample.observationCount(altbase);
                unsigned int refCount = sample.observationCount(refbase);

                if (!genotype->homozygous) {
                    // het case
                    if (altCount > 0) {
                        ++hetAltSamples;
                        hetAllObsCount += observationCount;
                        hetReferenceObsCount += refCount;
                        hetOtherObsCount += observationCount - altCount;
                        hetAlternateObsCount += altCount;
                        altSampleObsCount += observationCount;
                        uniqueAllelesInAltSamples += sample.size();
                        if (refCount > 0) {
                            --uniqueAllelesInAltSamples; // ignore reference allele
                        }
                    }
                } else {
                    if (altCount > 0) {
                        ++homAltSamples;
                        altSampleObsCount += observationCount;
                        uniqueAllelesInAltSamples += sample.size();
                        if (refCount > 0) {
                            --uniqueAllelesInAltSamples; // ignore reference allele
                        }
                    } else {
                        ++homRefSamples;
                        refSampleObsCount += observationCount;
                    }
                }
                //altCountBySample[*sampleName] = altCount;

                //altQualBySample[*sampleName] = sample.qualSum(altbase);

                StrandBaseCounts baseCounts = sample.strandBaseCount(refbase, altbase);
                baseCountsBySample[*sampleName] = baseCounts;
                baseCountsTotal.forwardRef += baseCounts.forwardRef;
                baseCountsTotal.forwardAlt += baseCounts.forwardAlt;
                baseCountsTotal.reverseRef += baseCounts.reverseRef;
                baseCountsTotal.reverseAlt += baseCounts.reverseAlt;
            }
        }

        unsigned int altBasesLeft = 0;
        unsigned int altBasesRight = 0;
        unsigned int altReadsLeft = 0;
        unsigned int altReadsRight = 0;
        unsigned int altEndLeft = 0;
        unsigned int altEndRight = 0;
        unsigned int altmqsum = 0;
        unsigned int altproperPairs = 0;
        long double altReadMismatchSum = 0;
        long double altReadSNPSum = 0;
        long double altReadIndelSum = 0;
        unsigned int altObsCount = 0;
        map<string, int> altObsBySequencingTechnology;

        // TODO we need a partial obs structure to annotate partial obs
        map<string, vector<Allele*> >::iterator f = alleleGroups.find(altbase);
        if (f != alleleGroups.end()) {
            vector<Allele*>& alternateAlleles = alleleGroups.at(altbase);
            // TODO XXX XXX adjust to use partial observations
            altObsCount = alternateAlleles.size();
            for (vector<Allele*>::iterator app = alternateAlleles.begin(); app != alternateAlleles.end(); ++app) {
                Allele& allele = **app;
                altReadMismatchSum += allele.readMismatchRate;
                altReadSNPSum += allele.readSNPRate;
                altReadIndelSum += allele.readIndelRate;
				// TODO: add altReadSoftClipRate (avg)
                if (allele.isProperPair) {
                    ++altproperPairs;
                }
                if (!allele.sequencingTechnology.empty()) {
                    ++altObsBySequencingTechnology[allele.sequencingTechnology];
                }
                altBasesLeft += allele.basesLeft;
                altBasesRight += allele.basesRight;
                if (allele.basesLeft >= allele.basesRight) {
                    altReadsLeft += 1;
                    if (allele.strand == STRAND_FORWARD) {
                        altEndLeft += 1;
                    } else {
                        altEndRight += 1;
                    }
                } else {
                    altReadsRight += 1;
                    if (allele.strand == STRAND_FORWARD) {
                        altEndRight += 1;
                    } else {
                        altEndLeft += 1;
                    }
                }
                altmqsum += allele.mapQuality;
            }
        }

        long double altReadMismatchRate = (altObsCount == 0 ? 0 : altReadMismatchSum / altObsCount);
        long double altReadSNPRate = (altObsCount == 0 ? 0 : altReadSNPSum / altObsCount);
        long double altReadIndelRate = (altObsCount == 0 ? 0 : altReadIndelSum / altObsCount);
        
        //var.info["XAM"].push_back(convert(altReadMismatchRate));
        //var.info["XAS"].push_back(convert(altReadSNPRate));
        //var.info["XAI"].push_back(convert(altReadIndelRate));

        // alt/ref ratios
        //var.info["ARM"].push_back(convert(refReadMismatchRate == 0 ? 0 : altReadMismatchRate / refReadMismatchRate));
        //var.info["ARS"].push_back(convert(refReadSNPRate == 0 ? 0 : altReadSNPRate / refReadSNPRate));
        //var.info["ARI"].push_back(convert(refReadIndelRate == 0 ? 0 : altReadIndelRate / refReadIndelRate));

        //string refbase = parser->currentReferenceBase();
        // positional information
        // CHROM  POS  ID  REF  ALT  QUAL  FILTER  INFO  FORMAT
        //out.setf(ios::fixed,ios::floatfield);
        //out.precision(5);

        var.info["AC"].push_back(convert(alternateCount));
        var.info["AN"].clear(); var.info["AN"].push_back(convert(alleleCount)); // XXX hack...
        var.info["AF"].push_back(convert((alleleCount == 0) ? 0 : (double) alternateCount / (double) alleleCount));
        var.info["AO"].push_back(convert(altObsCount));
        var.info["PAO"].push_back(convert(samples.partialObservationCount(altbase)));
        var.info["QA"].push_back(convert(samples.qualSum(altbase)));
        var.info["PQA"].push_back(convert(samples.partialQualSum(altbase)));
        if (homRefSamples > 0 && hetAltSamples + homAltSamples > 0) {
            double altSampleAverageDepth = (double) altSampleObsCount
                / ( (double) hetAltSamples + (double) homAltSamples );
            double refSampleAverageDepth = (double) refSampleObsCount / (double) homRefSamples;
            var.info["DPRA"].push_back(convert(altSampleAverageDepth / refSampleAverageDepth));
        } else {
            var.info["DPRA"].push_back(convert(0));
        }

        var.info["SRP"].clear(); // XXX hack
        var.info["SRF"].clear();
        var.info["SRR"].clear();
        var.info["SRF"].push_back(convert(baseCountsTotal.forwardRef));
        var.info["SRR"].push_back(convert(baseCountsTotal.reverseRef));
        var.info["SRP"].push_back(convert((refObsCount == 0) ? 0 : nan2zero(ln2phred(hoeffdingln(baseCountsTotal.forwardRef, refObsCount, 0.5)))));
        var.info["SAF"].push_back(convert(baseCountsTotal.forwardAlt));
        var.info["SAR"].push_back(convert(baseCountsTotal.reverseAlt));
        var.info["SAP"].push_back(convert((altObsCount == 0) ? 0 : nan2zero(ln2phred(hoeffdingln(baseCountsTotal.forwardAlt, altObsCount, 0.5)))));
        var.info["AB"].push_back(convert((hetAllObsCount == 0) ? 0 : nan2zero((double) hetAlternateObsCount / (double) hetAllObsCount )));
        var.info["ABP"].push_back(convert((hetAllObsCount == 0) ? 0 : nan2zero(ln2phred(hoeffdingln(hetAlternateObsCount, hetAllObsCount, 0.5)))));
        var.info["RUN"].push_back(convert(parser->homopolymerRunLeft(altbase) + 1 + parser->homopolymerRunRight(altbase)));
        var.info["MQM"].push_back(convert((altObsCount == 0) ? 0 : nan2zero((double) altmqsum / (double) altObsCount)));
        var.info["RPP"].push_back(convert((altObsCount == 0) ? 0 : nan2zero(ln2phred(hoeffdingln(altReadsLeft, altReadsRight + altReadsLeft, 0.5)))));
        var.info["RPR"].push_back(convert(altReadsRight));
		var.info["RPL"].push_back(convert(altReadsLeft));
        var.info["EPP"].push_back(convert((altBasesLeft + altBasesRight == 0) ? 0 : nan2zero(ln2phred(hoeffdingln(altEndLeft, altEndLeft + altEndRight, 0.5)))));
        var.info["PAIRED"].push_back(convert((altObsCount == 0) ? 0 : nan2zero((double) altproperPairs / (double) altObsCount)));
        var.info["CIGAR"].push_back(adjustedCigar[altAllele.base()]);
        var.info["MEANALT"].push_back(convert((hetAltSamples + homAltSamples == 0) ? 0 : nan2zero((double) uniqueAllelesInAltSamples / (double) (hetAltSamples + homAltSamples))));

        for (vector<string>::iterator st = sequencingTechnologies.begin();
             st != sequencingTechnologies.end(); ++st) { string& tech = *st;
            var.info["technology." + tech].push_back(convert((altObsCount == 0) ? 0
                                                             : nan2zero((double) altObsBySequencingTechnology[tech] / (double) altObsCount )));
        }

        // allele class
        if (altAllele.type == ALLELE_DELETION) {
            var.info["TYPE"].push_back("del");
            // what is the class of deletion
            // microsatellite repeat?
            // "novel"?
            // how large is the repeat, if there is one?
        } else if (altAllele.type == ALLELE_INSERTION) {
            var.info["TYPE"].push_back("ins");
        } else if (altAllele.type == ALLELE_COMPLEX) {
            var.info["TYPE"].push_back("complex");
        } else if (altAllele.type == ALLELE_SNP) {
            var.info["TYPE"].push_back("snp");

            /*
            // CpG
            if (parser->isCpG(altbase)) {
                var.infoFlags["CpG"] = true;
            }
            */
        } else if (altAllele.type == ALLELE_MNP) {
            var.info["TYPE"].push_back("mnp");
        } else {
            /*
            cerr << "What is this?"
                 << "type: " << altAllele.type << " "
                 << "allele: " << altAllele << endl;
            */
        }
        var.info["LEN"].push_back(convert(altAllele.length));

    }


    // set up site-wide INFO tags, non-multiple

    // info variables

    // site-wide coverage
    int samplesWithData = 0;
    int refAlleleObservations = 0;
    for (vector<string>::iterator sampleName = sampleNames.begin(); sampleName != sampleNames.end(); ++sampleName) {
        GenotypeComboMap::iterator gc = comboMap.find(*sampleName);
        //cerr << "alternate count for " << altbase << " and " << *genotype << " is " << genotype->alleleCount(altbase) << endl;
        if (gc != comboMap.end()) {
            Genotype* genotype = gc->second->genotype;

            Sample& sample = *gc->second->sample;
            //refAlleleObservations += sample.observationCount(refbase);
            refAlleleObservations += sample.observationCount(refbase);

            ++samplesWithData;
        }
    }

    var.info["NS"].push_back(convert(samplesWithData));
    var.info["DP"].push_back(convert(coverage));
    var.info["RO"].push_back(convert(refAlleleObservations));
    var.info["PRO"].push_back(convert(samples.partialObservationCount(refbase)));
    var.info["QR"].push_back(convert(samples.qualSum(refbase)));
    var.info["PQR"].push_back(convert(samples.partialQualSum(refbase)));

    // tally partial observations to get a mean coverage per bp of reference
    int haplotypeLength = refbase.size();
    int basesInObservations = 0;
    
    for (map<string, vector<Allele*> >::iterator g = alleleGroups.begin(); g != alleleGroups.end(); ++g) {
        for (vector<Allele*>::iterator a = g->second.begin(); a != g->second.end(); ++a) {
            basesInObservations += (*a)->alternateSequence.size();
        }
    }

    for (map<Allele*, set<Allele*> >::iterator p = partialObservationSupport.begin(); p != partialObservationSupport.end(); ++p) {
        basesInObservations += p->first->alternateSequence.size();
    }
 
    double depthPerBase = (double) basesInObservations / (double) haplotypeLength;
    var.info["DPB"].push_back(convert(depthPerBase));

    // number of alternate alleles
    var.info["NUMALT"].push_back(convert(altAlleles.size()));

    if (parameters.showReferenceRepeats && !repeats.empty()) {
        stringstream repeatsstr;
        for (map<string, int>::iterator c = repeats.begin(); c != repeats.end(); ++c) {
            repeatsstr << c->first << ":" << c->second << "|";
        }
        string repeatstr = repeatsstr.str();
        TRY { repeatstr = repeatstr.substr(0, repeatstr.size() - 1); } CATCH;
        var.info["REPEAT"].clear();
        var.info["REPEAT"].push_back(repeatstr);
    }

    var.info["ODDS"].push_back(convert(bestComboOddsRatio));

    // samples

    bool outputExplicitGenotypeLikelihoods = false;
    bool outputAnyGenotypeLikelihoods = true;

    // for ordering GLs
    // ordering is F(j/k) = (k*(k+1)/2)+j.
    map<int, map<string, int> > vcfGenotypeOrder;
    for (map<int, vector<Genotype> >::iterator gtg = genotypesByPloidy.begin(); gtg != genotypesByPloidy.end(); ++gtg) {

        int groupPloidy = gtg->first;
        vector<Genotype>& genotypes = gtg->second;
        for (vector<Genotype>::iterator g = genotypes.begin(); g != genotypes.end(); ++g) {
            Genotype* genotypePtr = &*g;
            Genotype& genotype = *g;
            string genotypeStr = genotype.str();
            // only provide output for genotypes for which we have data
            bool fullySpecified = true;
            vector<int> gtspec;
            genotype.relativeGenotype(gtspec, refbase, altAlleles);
            // null allele case handled by the fact that we don't have any null alternate alleles
            for (vector<int>::iterator n = gtspec.begin(); n != gtspec.end(); ++n) {
                if (*n < 0) {
                    fullySpecified = false;
                    break;
                }
            }
            if (fullySpecified) {
                if (groupPloidy == 2) {
                    int j = gtspec.front();
                    int k = gtspec.back();
                    vcfGenotypeOrder[groupPloidy][genotypeStr] = (k * (k + 1) / 2) + j;
                } else if (groupPloidy == 1) {
                    vcfGenotypeOrder[groupPloidy][genotypeStr] = gtspec.front();
                } else {
                    outputAnyGenotypeLikelihoods = false; // XXX prevents output of GLs for polyploid data
                    outputExplicitGenotypeLikelihoods = true;
                }
            }
        }
    }

    // get the best genotypes from the combos, and set the output GTs and GQs using them
    for (vector<string>::iterator sn = sampleNames.begin(); sn != sampleNames.end(); ++sn) {
        string& sampleName = *sn;
        GenotypeComboMap::iterator gc = comboMap.find(sampleName);
        Results::iterator s = find(sampleName);
        map<string, vector<string> >& sampleOutput = var.samples[sampleName];
        if (gc != comboMap.end() && s != end()) {

            Sample& sample = *gc->second->sample;
            Result& sampleLikelihoods = s->second;
            Genotype* genotype = gc->second->genotype;
            if (sample.observationCount() == 0) {
                continue;
            }

            sampleOutput["GT"].push_back(genotype->relativeGenotype(refbase, altAlleles));

            if (parameters.calculateMarginals) {
                sampleOutput["GQ"].push_back(convert(nan2zero(big2phred((BigFloat)1 - big_exp(sampleLikelihoods.front().marginal)))));
            }

            sampleOutput["DP"].push_back(convert(sample.observationCount()));
            sampleOutput["RO"].push_back(convert(sample.observationCount(refbase)));
            sampleOutput["QR"].push_back(convert(sample.qualSum(refbase)));

            for (vector<Allele>::iterator aa = altAlleles.begin(); aa != altAlleles.end(); ++aa) {
                Allele& altAllele = *aa;
                string altbase = altAllele.base();
                sampleOutput["AO"].push_back(convert(sample.observationCount(altbase)));
                sampleOutput["QA"].push_back(convert(sample.qualSum(altbase)));
            }

            if (outputAnyGenotypeLikelihoods && !parameters.excludeUnobservedGenotypes && !parameters.excludePartiallyObservedGenotypes) {

                // get data likelihoods for present genotypes, none if we have excluded genotypes from data likelihood calculations
                if (outputExplicitGenotypeLikelihoods) {

                    if (var.format.back() != "GLE") {
                        var.format.push_back("GLE");
                    }

                    map<string, string> genotypeLikelihoodsExplicit;

                    for (Result::iterator g = sampleLikelihoods.begin(); g != sampleLikelihoods.end(); ++g) {
                        if (g->genotype->hasNullAllele()) {
                            // if the genotype has null (unspecified) alleles, find
                            // the fully specified genotypes it can match with.
                            vector<Genotype*> nullmatchgts = g->genotype->nullMatchingGenotypes(genotypesByPloidy[g->genotype->ploidy]);
                            // the gls for these will be the same, so the gl for
                            // this genotype can be used for all of them.  these
                            // are the genotypes which the sample does not have,
                            // but for which one allele or no alleles match
                            for (vector<Genotype*>::iterator n = nullmatchgts.begin(); n != nullmatchgts.end(); ++n) {
                                genotypeLikelihoodsExplicit[(*n)->relativeGenotype(refbase, altAlleles)] = convert(ln2log10(g->prob));
                            }
                        } else {
                            // otherwise, we are well-specified, and only one
                            // genotype should match
                            genotypeLikelihoodsExplicit[g->genotype->relativeGenotype(refbase, altAlleles)] = convert(ln2log10(g->prob));
                        }
                    }

                    vector<string> datalikelihoods;
                    for (map<string, string>::iterator gle = genotypeLikelihoodsExplicit.begin(); gle != genotypeLikelihoodsExplicit.end(); ++gle) {
                        datalikelihoods.push_back(gle->first + "^" + gle->second);
                    }
                    sampleOutput["GLE"].push_back(join(datalikelihoods, "|"));

                } else {

                    if (var.format.back() != "GL") {
                        var.format.push_back("GL");
                    }

                    map<int, double> genotypeLikelihoods;
                    map<int, string> genotypeLikelihoodsOutput;

                    for (Result::iterator g = sampleLikelihoods.begin(); g != sampleLikelihoods.end(); ++g) {
                        if (g->genotype->hasNullAllele()) {
                            // if the genotype has null (unspecified) alleles, find
                            // the fully specified genotypes it can match with.
                            vector<Genotype*> nullmatchgts = g->genotype->nullMatchingGenotypes(genotypesByPloidy[g->genotype->ploidy]);
                            // the gls for these will be the same, so the gl for
                            // this genotype can be used for all of them.  these
                            // are the genotypes which the sample does not have,
                            // but for which one allele or no alleles match
                            for (vector<Genotype*>::iterator n = nullmatchgts.begin(); n != nullmatchgts.end(); ++n) {
                                map<string, int>::iterator o = vcfGenotypeOrder[(*n)->ploidy].find((*n)->str());
                                if (o != vcfGenotypeOrder[(*n)->ploidy].end()) {
                                    genotypeLikelihoods[o->second] = ln2log10(g->prob);
                                }
                            }
                        } else {
                            // otherwise, we are well-specified, and only one
                            // genotype should match
                            map<string, int>::iterator o = vcfGenotypeOrder[g->genotype->ploidy].find(g->genotype->str());
                            if (o != vcfGenotypeOrder[g->genotype->ploidy].end()) {
                                genotypeLikelihoods[o->second] = ln2log10(g->prob);
                            }
                        }
                    }

                    // normalize GLs to 0 max using division by max
                    long double minGL = 0;
                    for (map<int, double>::iterator g = genotypeLikelihoods.begin(); g != genotypeLikelihoods.end(); ++g) {
                        if (g->second < minGL) minGL = g->second;
                    }
                    long double maxGL = minGL;
                    for (map<int, double>::iterator g = genotypeLikelihoods.begin(); g != genotypeLikelihoods.end(); ++g) {
                        if (g->second > maxGL) maxGL = g->second;
                    }

                    if (parameters.limitGL == 0) {
                        for (map<int, double>::iterator g = genotypeLikelihoods.begin(); g != genotypeLikelihoods.end(); ++g) {
                            genotypeLikelihoodsOutput[g->first] = convert(g->second-maxGL);
                        }
                    } else {
                        for (map<int, double>::iterator g = genotypeLikelihoods.begin(); g != genotypeLikelihoods.end(); ++g) {
                            genotypeLikelihoodsOutput[g->first] = convert( max((long double) + parameters.limitGL, (g->second-maxGL)) );
                        }
                    }

                    vector<string>& datalikelihoods = sampleOutput["GL"];
                    // output is sorted by map
                    for (map<int, string>::iterator gl = genotypeLikelihoodsOutput.begin(); gl != genotypeLikelihoodsOutput.end(); ++gl) {
                        datalikelihoods.push_back(gl->second);
                    }

                }
            }
        }
    }

    return var;

}


vcf::Variant& Results::gvcf(
    vcf::Variant& var,
    NonCalls& nonCalls,
    AlleleParser* parser) {

    // what is the first position in the nonCalls?
<<<<<<< HEAD
    pair<string, long> start = nonCalls.firstPos();
    const string& startChrom = start.first;
    long startPos = start.second;
=======
    const string& startChrom = nonCalls.begin()->first;
    // startPos and endPos are zero-based, half-open -- [startPos,endPos)
    long startPos = nonCalls.begin()->second.begin()->first;
>>>>>>> a765afb3
    // what is the current position?
    // is it on a different chromosome?
    long endPos;
    if (startChrom != parser->currentSequenceName) {
        endPos = parser->reference.sequenceLength(startChrom);
    } else {
        endPos = parser->currentPosition;
    }
    long numSites = endPos - startPos;
    assert(numSites > 0);

    // set up site call
    var.ref = parser->currentReferenceBaseString();
    var.alt.push_back("<*>");
    var.sequenceName = parser->currentSequenceName;
    var.position = startPos + 1; // output text field is one-based
    var.id = ".";
    var.filter = ".";
    // TODO change to actual quality
    var.quality = 0;
    // set up format string
    var.format.clear();
    var.format.push_back("GQ");
    var.format.push_back("DP");
    var.format.push_back("MIN");
    var.format.push_back("QR");
    var.format.push_back("QA");
    
    NonCall total = nonCalls.aggregateAll();
    var.info["DP"].push_back(convert((total.refCount+total.altCount) / numSites));
    var.info["MIN"].push_back(convert(total.minDepth));
    // The text END field is one-based, inclusive. We proudly conflate this
    // with our zero-based, exclusive endPos.
    var.info["END"].push_back(convert(endPos));

    // genotype quality is 1- p(polymorphic)
    
    map<string, NonCall> perSample;
    nonCalls.aggregatePerSample(perSample);

    // iterate through the samples and aggregate information about them
    for (vector<string>::const_iterator s = parser->sampleList.begin();
         s != parser->sampleList.end(); ++s) {
        const string& sampleName = *s;
        const NonCall& nc = perSample[sampleName];
        map<string, vector<string> >& sampleOutput = var.samples[sampleName];
        long double qual = nc.reflnQ - nc.altlnQ;
        sampleOutput["GQ"].push_back(convert(ln2phred(qual)));
        sampleOutput["DP"].push_back(convert((nc.refCount+nc.altCount) / numSites));
        sampleOutput["MIN"].push_back(convert(nc.minDepth));
        sampleOutput["QR"].push_back(convert(ln2phred(nc.reflnQ)));
        sampleOutput["QA"].push_back(convert(ln2phred(nc.altlnQ)));
    }

    return var;
}<|MERGE_RESOLUTION|>--- conflicted
+++ resolved
@@ -636,17 +636,12 @@
     AlleleParser* parser) {
 
     // what is the first position in the nonCalls?
-<<<<<<< HEAD
     pair<string, long> start = nonCalls.firstPos();
     const string& startChrom = start.first;
     long startPos = start.second;
-=======
-    const string& startChrom = nonCalls.begin()->first;
     // startPos and endPos are zero-based, half-open -- [startPos,endPos)
-    long startPos = nonCalls.begin()->second.begin()->first;
->>>>>>> a765afb3
-    // what is the current position?
-    // is it on a different chromosome?
+
+    // what is the current position? nb: can't be on a different chrom
     long endPos;
     if (startChrom != parser->currentSequenceName) {
         endPos = parser->reference.sequenceLength(startChrom);
