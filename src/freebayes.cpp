--- conflicted
+++ resolved
@@ -171,10 +171,7 @@
                 skip = true;
             } else if (parameters.onlyUseInputAlleles) {
                 DEBUG("no input alleles, but using only input alleles for analysis, skipping position");
-<<<<<<< HEAD
                 skip = true;
-=======
-                continue;
             } else if (0 < parameters.maxCoverage) {
                 // go through each sample
                 for (Samples::iterator s = samples.begin(); s != samples.end(); ++s) {
@@ -185,7 +182,10 @@
                     for (Sample::iterator sg = sample.begin(); sg != sample.end(); ++sg) {
                         sampleCoverage += sg->second.size();
                     }
-                    if (sampleCoverage <= parameters.maxCoverage) continue;
+                    if (sampleCoverage <= parameters.maxCoverage) {
+                        skip = true;
+                        continue;
+                    }
 
                     DEBUG("coverage " << sampleCoverage << " for sample " << sampleName << " was > " << parameters.maxCoverage << ", so we will remove " << (sampleCoverage - parameters.maxCoverage) << " genotypes");
                     vector<string> genotypesToErase;
@@ -230,7 +230,6 @@
                 }
                 // update coverage
                 coverage = countAlleles(samples);
->>>>>>> 41f68a13
             }
 
             DEBUG2("coverage " << parser->currentSequenceName << ":" << parser->currentPosition << " == " << coverage);
