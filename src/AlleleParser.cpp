#include "AlleleParser.h"
#include "multichoose.h" // includes generic functions, so it must be included here
                         // otherwise we will get a linker error
                         // see: http://stackoverflow.com/questions/36039/templates-spread-across-multiple-files
                         // http://www.cplusplus.com/doc/tutorial/templates/ "Templates and Multi-file projects"
#include "multipermute.h"

// local helper debugging macros to improve code readability
#define DEBUG(msg) \
    if (parameters.debug) { cerr << msg << endl; }

// lower-priority messages
#ifdef VERBOSE_DEBUG
#define DEBUG2(msg) \
    if (parameters.debug2) { cerr << msg << endl; }
#else
#define DEBUG2(msg)
#endif

// must-see error messages
#define ERROR(msg) \
    cerr << "ERROR(freebayes): " << msg << endl;

// must-see warning messages
#define WARNING(msg) \
    cerr << "WARNING(freebayes): " << msg << endl;

using namespace std;

namespace {  // anonymous namespace

// Convert a std::string into an integer, ignoring any commas.
int stringToInt(string str) {
    str.erase(remove(str.begin(), str.end(), ','), str.end());
    return atoi(str.c_str());
}

}  // anonymous namespace


// open BAM input file
void AlleleParser::openBams(void) {

    // report differently if we have one or many bam files
    if (parameters.bams.size() == 1) {
        DEBUG("Opening BAM format alignment input file: " << parameters.bams.front() << " ...");
    } else if (parameters.bams.size() > 1) {
        DEBUG("Opening " << parameters.bams.size() << " BAM format alignment input files");
        for (vector<string>::const_iterator b = parameters.bams.begin();
                b != parameters.bams.end(); ++b) {
            DEBUG2(*b);
        }
    }

#ifdef HAVE_BAMTOOLS
    if (parameters.useStdin) {
        if (!bamMultiReader.Open(parameters.bams)) {
            ERROR("Could not read BAM data from stdin");
            cerr << bamMultiReader.GetErrorString() << endl;
            exit(1);
        }
    } else {
        if (!bamMultiReader.Open(parameters.bams)) {
            ERROR("Could not open input BAM files");
            cerr << bamMultiReader.GetErrorString() << endl;
            exit(1);
        } else {
            if (!bamMultiReader.LocateIndexes()) {
                ERROR("Opened BAM reader without index file, jumping is disabled.");
                cerr << bamMultiReader.GetErrorString() << endl;
                if (!targets.empty()) {
                    ERROR("Targets specified but no BAM index file provided.");
                    ERROR("FreeBayes cannot jump through targets in BAM files without BAM index files, exiting.");
                    ERROR("Please generate a BAM index file eithe, e.g.:");
                    ERROR("    \% bamtools index -in <bam_file>");
                    ERROR("    \% samtools index <bam_file>");
                    exit(1);
                }
            }
        }
        if (!bamMultiReader.SetExplicitMergeOrder(bamMultiReader.MergeByCoordinate)) {
            ERROR("could not set sort order to coordinate");
            cerr << bamMultiReader.GetErrorString() << endl;
            exit(1);
        }
    }
<<<<<<< HEAD
#else 
    if (parameters.useStdin) {
        if (!bamMultiReader.Open("-")) {
            ERROR("Could not read BAM data from stdin");
            exit(1);
        }
    } else {
      for (std::vector<std::string>::const_iterator i = parameters.bams.begin();
           i != parameters.bams.end(); ++i) 
        if (!bamMultiReader.Open(*i)) {
	  ERROR("Could not open input BAM file: " + *i);
	  exit(1);
	}
	else {
	  /*if (!bamMultiReader.LocateIndexes()) {
                ERROR("Opened BAM reader without index file, jumping is disabled.");
                cerr << bamMultiReader.GetErrorString() << endl;
                if (!targets.empty()) {
                    ERROR("Targets specified but no BAM index file provided.");
                    ERROR("FreeBayes cannot jump through targets in BAM files without BAM index files, exiting.");
                    ERROR("Please generate a BAM index file eithe, e.g.:");
                    ERROR("    \% bamtools index -in <bam_file>");
                    ERROR("    \% samtools index <bam_file>");
                    exit(1);
                }
		}*/
        }
        /*if (!bamMultiReader.SetExplicitMergeOrder(bamMultiReader.MergeByCoordinate)) {
            ERROR("could not set sort order to coordinate");
            cerr << bamMultiReader.GetErrorString() << endl;
            exit(1);
	    }*/
    }
#endif

    // retrieve header information
    bamHeader = bamMultiReader.GETHEADERTEXT;
    bamHeaderLines = split(bamHeader, '\n');
=======

    if (!parameters.useStdin) {
        BamReader reader;
        for (vector<string>::const_iterator b = parameters.bams.begin();
             b != parameters.bams.end(); ++b) {
            reader.Open(*b);
            string bamHeader = reader.GetHeaderText();
            vector<string> headerLines = split(bamHeader, '\n');
            bamHeaderLines.insert(bamHeaderLines.end(), headerLines.begin(), headerLines.end());
            reader.Close();
        }
    } else {
        bamHeaderLines = split(bamMultiReader.GetHeaderText(), '\n');
    }
>>>>>>> d57be621

    DEBUG(" done");
}

void AlleleParser::openOutputFile(void) {
    if (parameters.outputFile != "") {
        outputFile.open(parameters.outputFile.c_str(), ios::out);
        DEBUG("Opening output file: " << parameters.outputFile << " ...");
        if (!outputFile) {
            ERROR(" unable to open output file: " << parameters.outputFile);
            exit(1);
        }
        output = &outputFile;
    } else {
        output = &cout;
    }
}

void AlleleParser::getSequencingTechnologies(void) {

    map<string, bool> technologies;

    for (vector<string>::const_iterator it = bamHeaderLines.begin(); it != bamHeaderLines.end(); ++it) {

        // get next line from header, skip if empty
        string headerLine = *it;
        if ( headerLine.empty() ) { continue; }

        // lines of the header look like:
        // "@RG     ID:-    SM:NA11832      CN:BCM  PL:454"
        //                     ^^^^^^^\ is our sample name
        if ( headerLine.find("@RG") == 0 ) {
            vector<string> readGroupParts = split(headerLine, "\t ");
            string tech;
            string readGroupID;
            for (vector<string>::const_iterator r = readGroupParts.begin(); r != readGroupParts.end(); ++r) {
                size_t colpos = r->find(":");
                if (colpos != string::npos) {
                    string fieldname = r->substr(0, colpos);
                    if (fieldname == "PL") {
                        tech = r->substr(colpos+1);
                    } else if (fieldname == "ID") {
                        readGroupID = r->substr(colpos+1);
                    }
                }
            }

            if (tech.empty()) {
                if (!sequencingTechnologies.empty()) {
                    cerr << "no sequencing technology specified in @RG tag (no PL: in @RG tag) " << endl << headerLine << endl;
                }
            } else {
                map<string, string>::iterator s = readGroupToTechnology.find(readGroupID);
                if (s != readGroupToTechnology.end()) {
                    if (s->second != tech) {
                        ERROR("multiple technologies (PL) map to the same read group (RG)" << endl
                              << endl
                              << "technologies " << tech << " and " << s->second << " map to " << readGroupID << endl
                              << endl
                              << "As freebayes operates on a virtually merged stream of its input files," << endl
                              << "it will not be possible to determine what technology an alignment belongs to" << endl
                              << "at runtime." << endl
                              << endl
                              << "To resolve the issue, ensure that RG ids are unique to one technology" << endl
                              << "across all the input files to freebayes." << endl
                              << endl
                              << "See bamaddrg (https://github.com/ekg/bamaddrg) for a method which can" << endl
                              << "add RG tags to alignments." << endl);
                        exit(1);
                    }
                    // if it's the same technology and RG combo, no worries
                }
                readGroupToTechnology[readGroupID] = tech;
                technologies[tech] = true;
            }

            if (readGroupID.empty()) {
                cerr << "could not find ID: in @RG tag " << endl << headerLine << endl;
                continue;
            }
            //string name = nameParts.back();
            //mergedHeader.append(1, '\n');
            //cerr << "found read group id " << readGroupID << " containing sample " << name << endl;
        }
    }

    for (map<string, bool>::iterator st = technologies.begin(); st != technologies.end(); ++st) {
        sequencingTechnologies.push_back(st->first);
    }

}

void AlleleParser::getPopulations(void) {

    map<string, string> allSamplePopulation;

    if (!parameters.populationsFile.empty()) {
        ifstream populationsFile(parameters.populationsFile.c_str(), ios::in);
        if (!populationsFile) {
            cerr << "unable to open population file: " << parameters.populationsFile << endl;
            exit(1);
        }
        string line;
        while (getline(populationsFile, line)) {
            DEBUG2("found sample-population mapping: " << line);
            vector<string> popsample = split(line, "\t ");
            if (popsample.size() == 2) {
                string& sample = popsample.front();
                string& population = popsample.back();
                DEBUG2("sample: " << sample << " population: " << population);
                allSamplePopulation[sample] = population;
            } else {
                cerr << "malformed population/sample pair, " << line << endl;
                exit(1);
            }
        }
    }

    // XXX
    // TODO now, assign a default population to all the rest of the samples...
    // XXX
    for (vector<string>::iterator s = sampleList.begin(); s != sampleList.end(); ++s) {
        if (!allSamplePopulation.count(*s)) {
            samplePopulation[*s] = "DEFAULT";
        } else {
            samplePopulation[*s] = allSamplePopulation[*s];
        }
    }

    // now, only keep the samples we are using for processing


    for (map<string, string>::iterator s = samplePopulation.begin(); s != samplePopulation.end(); ++s) {
        populationSamples[s->second].push_back(s->first);
    }

}

// read sample list file or get sample names from bam file header
void AlleleParser::getSampleNames(void) {

    // If a sample file is given, use it.  But otherwise process the bam file
    // header to get the sample names.
    //

    if (!parameters.samples.empty()) {
        ifstream sampleFile(parameters.samples.c_str(), ios::in);
        if (! sampleFile) {
            cerr << "unable to open file: " << parameters.samples << endl;
            exit(1);
        }
        string line;
        while (getline(sampleFile, line)) {
            DEBUG2("found sample " << line);
            sampleList.push_back(line);
        }
    }

    for (vector<string>::const_iterator it = bamHeaderLines.begin(); it != bamHeaderLines.end(); ++it) {

        // get next line from header, skip if empty
        string headerLine = *it;
        if ( headerLine.empty() ) { continue; }

        // lines of the header look like:
        // "@RG     ID:-    SM:NA11832      CN:BCM  PL:454"
        //                     ^^^^^^^\ is our sample name
        if ( headerLine.find("@RG") == 0 ) {
            vector<string> readGroupParts = split(headerLine, "\t ");
            string name = "";
            string readGroupID = "";
            for (vector<string>::const_iterator r = readGroupParts.begin(); r != readGroupParts.end(); ++r) {
                size_t colpos = r->find(":");
                if (colpos != string::npos) {
                    string fieldname = r->substr(0, colpos);
                    if (fieldname == "SM") {
                        name = r->substr(colpos+1);
                    } else if (fieldname == "ID") {
                        readGroupID = r->substr(colpos+1);
                    }
                }
            }
            if (name == "") {
                ERROR(" could not find SM: in @RG tag " << endl << headerLine);
                exit(1);
            }
            if (readGroupID == "") {
                ERROR(" could not find ID: in @RG tag " << endl << headerLine);
                exit(1);
            }
            //string name = nameParts.back();
            //mergedHeader.append(1, '\n');
            DEBUG2("found read group id " << readGroupID << " containing sample " << name);
            sampleListFromBam.push_back(name);

            map<string, string>::iterator s = readGroupToSampleNames.find(readGroupID);
            if (s != readGroupToSampleNames.end()) {
                if (s->second != name) {
                    ERROR("multiple samples (SM) map to the same read group (RG)" << endl
                       << endl
                       << "samples " << name << " and " << s->second << " map to " << readGroupID << endl
                       << endl
                       << "As freebayes operates on a virtually merged stream of its input files," << endl
                       << "it will not be possible to determine what sample an alignment belongs to" << endl
                       << "at runtime." << endl
                       << endl
                       << "To resolve the issue, ensure that RG ids are unique to one sample" << endl
                       << "across all the input files to freebayes." << endl
                       << endl
                       << "See bamaddrg (https://github.com/ekg/bamaddrg) for a method which can" << endl
                       << "add RG tags to alignments." << endl);
                    exit(1);
                }
                // if it's the same sample name and RG combo, no worries
            }
            readGroupToSampleNames[readGroupID] = name;
        }
    }
    //cout << sampleListFromBam.size() << endl;
    // no samples file given, read from BAM file header for sample names
    if (sampleList.empty()) {
        DEBUG("no sample list file given, reading sample names from bam file");
        for (vector<string>::const_iterator s = sampleListFromBam.begin(); s != sampleListFromBam.end(); ++s) {
            DEBUG2("found sample " << *s);
            if (!stringInVector(*s, sampleList)) {
                sampleList.push_back(*s);
            }
        }
        DEBUG("found " << sampleList.size() << " samples in BAM file");
    } else {
        // verify that the samples in the sample list are present in the bam,
        // and raise an error and exit if not
        for (vector<string>::const_iterator s = sampleList.begin(); s != sampleList.end(); ++s) {
            bool inBam = false;
            bool inReadGroup = false;
            //cout << "checking sample from sample file " << *s << endl;
            for (vector<string>::const_iterator b = sampleListFromBam.begin(); b != sampleListFromBam.end(); ++b) {
                //cout << *s << " against " << *b << endl;
                if (*s == *b) { inBam = true; break; }
            }
            for (map<string, string>::const_iterator p = readGroupToSampleNames.begin(); p != readGroupToSampleNames.end(); ++p) {
                if (*s == p->second) { inReadGroup = true; break; }
            }
            if (!inBam) {
                ERROR("sample " << *s << " listed in sample file "
                    << parameters.samples.c_str() << " is not listed in the header of BAM file(s) "
                    << parameters.bam);
                exit(1);
            }
            if (!inReadGroup) {
                ERROR("sample " << *s << " listed in sample file "
                    << parameters.samples.c_str() << " is not associated with any read group in the header of BAM file(s) "
                    << parameters.bam);
                exit(1);
            }
        }
    }

    if (sampleList.empty()) {
        /*
        ERROR(string(80, '-') << endl
             //--------------------------------------------------------------------------------
           << "Warning: No sample file given, and no @RG tags found in BAM header." << endl
           << "All alignments from all input files will be assumed to come from the same" << endl
           << "individual.  To group alignments by sample, you must add read groups and sample" << endl
           << "names to your alignments.  You can do this using ./scripts/sam_add_rg.pl in the" << endl
           << "freebayes source tree, or by specifying read groups and sample names when you" << endl
           << "prepare your sequencing data for alignment." << endl
           << string(80, '-'));
           */
        sampleList.push_back("unknown");
        readGroupToSampleNames["unknown"] = "unknown";
        oneSampleAnalysis = true;
    }

}

string AlleleParser::vcfHeader() {

    stringstream headerss;
    headerss
        << "##fileformat=VCFv4.1" << endl
        << "##fileDate=" << dateStr() << endl
        << "##source=freeBayes " << VERSION_GIT << endl
        << "##reference=" << reference.filename << endl;

    for (REFVEC::const_iterator it = referenceSequences.begin();
	 it != referenceSequences.end(); ++it)
      headerss << "##contig=<ID=" << it->REFNAME << ",length=" << it->REFLEN << ">" << endl;
    
    headerss
        << "##phasing=none" << endl
        << "##commandline=\"" << parameters.commandline << "\"" << endl
        << "##INFO=<ID=NS,Number=1,Type=Integer,Description=\"Number of samples with data\">" << endl
        << "##INFO=<ID=DP,Number=1,Type=Integer,Description=\"Total read depth at the locus\">" << endl
        << "##INFO=<ID=DPB,Number=1,Type=Float,Description=\"Total read depth per bp at the locus; bases in reads overlapping / bases in haplotype\">" << endl

        // allele frequency metrics
        << "##INFO=<ID=AC,Number=A,Type=Integer,Description=\"Total number of alternate alleles in called genotypes\">" << endl
        << "##INFO=<ID=AN,Number=1,Type=Integer,Description=\"Total number of alleles in called genotypes\">" << endl
        << "##INFO=<ID=AF,Number=A,Type=Float,Description=\"Estimated allele frequency in the range (0,1]\">" << endl

        // observation counts
        << "##INFO=<ID=RO,Number=1,Type=Integer,Description=\"Reference allele observation count, with partial observations recorded fractionally\">" << endl
        << "##INFO=<ID=AO,Number=A,Type=Integer,Description=\"Alternate allele observations, with partial observations recorded fractionally\">" << endl
        << "##INFO=<ID=PRO,Number=1,Type=Float,Description=\"Reference allele observation count, with partial observations recorded fractionally\">" << endl
        << "##INFO=<ID=PAO,Number=A,Type=Float,Description=\"Alternate allele observations, with partial observations recorded fractionally\">" << endl

        // qualities
        << "##INFO=<ID=QR,Number=1,Type=Integer,Description=\"Reference allele quality sum in phred\">" << endl
        << "##INFO=<ID=QA,Number=A,Type=Integer,Description=\"Alternate allele quality sum in phred\">" << endl
        << "##INFO=<ID=PQR,Number=1,Type=Float,Description=\"Reference allele quality sum in phred for partial observations\">" << endl
        << "##INFO=<ID=PQA,Number=A,Type=Float,Description=\"Alternate allele quality sum in phred for partial observations\">" << endl


        // binomial balance metrics
        << "##INFO=<ID=SRF,Number=1,Type=Integer,Description=\"Number of reference observations on the forward strand\">" << endl
        << "##INFO=<ID=SRR,Number=1,Type=Integer,Description=\"Number of reference observations on the reverse strand\">" << endl
        << "##INFO=<ID=SAF,Number=A,Type=Integer,Description=\"Number of alternate observations on the forward strand\">" << endl
        << "##INFO=<ID=SAR,Number=A,Type=Integer,Description=\"Number of alternate observations on the reverse strand\">" << endl
        //<< "##INFO=<ID=SRB,Number=1,Type=Float,Description=\"Strand bias for the reference allele: SRF / ( SRF + SRR )\">" << endl
        //<< "##INFO=<ID=SAB,Number=1,Type=Float,Description=\"Strand bias for the alternate allele: SAF / ( SAF + SAR )\">" << endl
        << "##INFO=<ID=SRP,Number=1,Type=Float,Description=\"Strand balance probability for the reference allele: Phred-scaled upper-bounds estimate of the probability of observing the deviation between SRF and SRR given E(SRF/SRR) ~ 0.5, derived using Hoeffding's inequality\">" << endl
        << "##INFO=<ID=SAP,Number=A,Type=Float,Description=\"Strand balance probability for the alternate allele: Phred-scaled upper-bounds estimate of the probability of observing the deviation between SAF and SAR given E(SAF/SAR) ~ 0.5, derived using Hoeffding's inequality\">" << endl
        //<< "##INFO=<ID=ABR,Number=1,Type=Integer,Description=\"Reference allele balance count: the number of sequence reads from apparent heterozygotes supporting the reference allele\">" << endl
        //<< "##INFO=<ID=ABA,Number=1,Type=Integer,Description=\"Alternate allele balance count: the number of sequence reads from apparent heterozygotes supporting the alternate allele\">" << endl
        << "##INFO=<ID=AB,Number=A,Type=Float,Description=\"Allele balance at heterozygous sites: a number between 0 and 1 representing the ratio of reads showing the reference allele to all reads, considering only reads from individuals called as heterozygous\">" << endl
        << "##INFO=<ID=ABP,Number=A,Type=Float,Description=\"Allele balance probability at heterozygous sites: Phred-scaled upper-bounds estimate of the probability of observing the deviation between ABR and ABA given E(ABR/ABA) ~ 0.5, derived using Hoeffding's inequality\">" << endl
        << "##INFO=<ID=RUN,Number=A,Type=Integer,Description=\"Run length: the number of consecutive repeats of the alternate allele in the reference genome\">" << endl
        //<< "##INFO=<ID=RL,Number=1,Type=Integer,Description=\"Reads Placed Left: number of reads supporting the alternate balanced to the left (5') of the alternate allele\">" << endl
        //<< "##INFO=<ID=RR,Number=1,Type=Integer,Description=\"Reads Placed Right: number of reads supporting the alternate balanced to the right (3') of the alternate allele\">" << endl
        << "##INFO=<ID=RPP,Number=A,Type=Float,Description=\"Read Placement Probability: Phred-scaled upper-bounds estimate of the probability of observing the deviation between RPL and RPR given E(RPL/RPR) ~ 0.5, derived using Hoeffding's inequality\">" << endl
        << "##INFO=<ID=RPPR,Number=1,Type=Float,Description=\"Read Placement Probability for reference observations: Phred-scaled upper-bounds estimate of the probability of observing the deviation between RPL and RPR given E(RPL/RPR) ~ 0.5, derived using Hoeffding's inequality\">" << endl
        << "##INFO=<ID=RPL,Number=A,Type=Float,Description=\"Reads Placed Left: number of reads supporting the alternate balanced to the left (5') of the alternate allele\">" << endl
        //<< "##INFO=<ID=RPLR,Number=A,Type=Float,Description=\"Reads Placed Left: number of reads supporting the alternate balanced to the left (5') of the alternate allele\">" << endl
        << "##INFO=<ID=RPR,Number=A,Type=Float,Description=\"Reads Placed Right: number of reads supporting the alternate balanced to the right (3') of the alternate allele\">" << endl
        //<< "##INFO=<ID=RPRR,Number=A,Type=Float,Description=\"Reads Placed Right: number of reads supporting the alternate balanced to the right (3') of the alternate allele\">" << endl
        //<< "##INFO=<ID=EL,Number=1,Type=Integer,Description=\"Allele End Left: number of observations of the alternate where the alternate occurs in the left end of the read\">" << endl
        //<< "##INFO=<ID=ER,Number=1,Type=Integer,Description=\"Allele End Right: number of observations of the alternate where the alternate occurs in the right end of the read\">" << endl
        << "##INFO=<ID=EPP,Number=A,Type=Float,Description=\"End Placement Probability: Phred-scaled upper-bounds estimate of the probability of observing the deviation between EL and ER given E(EL/ER) ~ 0.5, derived using Hoeffding's inequality\">" << endl
        << "##INFO=<ID=EPPR,Number=1,Type=Float,Description=\"End Placement Probability for reference observations: Phred-scaled upper-bounds estimate of the probability of observing the deviation between EL and ER given E(EL/ER) ~ 0.5, derived using Hoeffding's inequality\">" << endl
        //<< "##INFO=<ID=BL,Number=1,Type=Integer,Description=\"Base Pairs Left: number of base pairs in reads supporting the alternate to the left (5') of the alternate allele\">" << endl
        //<< "##INFO=<ID=BR,Number=1,Type=Integer,Description=\"Base Pairs Right: number of base pairs in reads supporting the alternate to the right (3') of the alternate allele\">" << endl
        //<< "##INFO=<ID=LRB,Number=1,Type=Float,Description=\"((max(BR, BL) / (BR + BL)) - 0.5) * 2 : The proportion of base pairs in reads on one side of the alternate allele relative to total bases, scaled from [0.5,1] to [0,1]\">" << endl
        //<< "##INFO=<ID=LRBP,Number=1,Type=Float,Description=\"Left-Right Balance Probability: Phred-scaled upper-bounds estimate of the probability of observing the deviation between BL and BR given E(BR/BL) ~ 0.5, derived using Hoeffding's inequality\">" << endl
        << "##INFO=<ID=DPRA,Number=A,Type=Float,Description=\"Alternate allele depth ratio.  Ratio between depth in samples with each called alternate allele and those without.\">" << endl

        // error rates
        /*
        << "##INFO=<ID=XRM,Number=1,Type=Float,Description=\"Reference allele read mismatch rate: The rate of SNPs + MNPs + INDELs in reads supporting the reference allele.\">" << endl
        << "##INFO=<ID=XRS,Number=1,Type=Float,Description=\"Reference allele read SNP rate: The rate of per-base mismatches (SNPs + MNPs) in reads supporting the reference allele.\">" << endl
        << "##INFO=<ID=XRI,Number=1,Type=Float,Description=\"Reference allele read INDEL rate: The rate of INDELs (gaps) in reads supporting the reference allele.\">" << endl
        << "##INFO=<ID=XAM,Number=A,Type=Float,Description=\"Alternate allele read mismatch rate: The rate of SNPs + MNPs + INDELs in reads supporting the alternate allele, excluding the called variant.\">" << endl
        << "##INFO=<ID=XAS,Number=A,Type=Float,Description=\"Alternate allele read SNP rate: The rate of per-base mismatches (SNPs + MNPs) in reads supporting the alternate allele, excluding the called variant.\">" << endl
        << "##INFO=<ID=XAI,Number=A,Type=Float,Description=\"Alternate allele read INDEL rate: The rate of INDELs (gaps) in reads supporting the alternate allele, excluding the called variant.\">" << endl
        */
        // error rate ratios
        //<< "##INFO=<ID=ARM,Number=A,Type=Float,Description=\"Alternate allele / reference allele read mismatch ratio: The rate of SNPs + MNPs + INDELs in reads supporting the alternate allele versus reads supporting the reference allele, excluding the called variant.\">" << endl
        //<< "##INFO=<ID=ARS,Number=A,Type=Float,Description=\"Alternate allele / reference allele read SNP ratio: The rate of per-base mismatches (SNPs + MNPs) in reads supporting the alternate allele versus reads supporting the reference allele, excluding the called variant.\">" << endl
        //<< "##INFO=<ID=ARI,Number=A,Type=Float,Description=\"Alternate allele / reference allele read INDEL ratio: The ratio in rate rate of INDELs (gaps) in reads supporting the alternate allele versus reads supporting the reference allele, excluding the called variant.\">" << endl

        // supplementary information about the site
        << "##INFO=<ID=ODDS,Number=1,Type=Float,Description=\"The log odds ratio of the best genotype combination to the second-best.\">" << endl
        << "##INFO=<ID=GTI,Number=1,Type=Integer,Description=\"Number of genotyping iterations required to reach convergence or bailout.\">" << endl
        //<< "##INFO=<ID=TS,Number=0,Type=Flag,Description=\"site has transition SNP\">" << endl
        //<< "##INFO=<ID=TV,Number=0,Type=Flag,Description=\"site has transversion SNP\">" << endl
        //<< "##INFO=<ID=CpG,Number=0,Type=Flag,Description=\"CpG site (either CpG, TpG or CpA)\">" << endl
        << "##INFO=<ID=TYPE,Number=A,Type=String,Description=\"The type of allele, either snp, mnp, ins, del, or complex.\">" << endl
        << "##INFO=<ID=CIGAR,Number=A,Type=String,Description=\"The extended CIGAR representation of each alternate allele, with the exception that '=' is replaced by 'M' to ease VCF parsing.  Note that INDEL alleles do not have the first matched base (which is provided by default, per the spec) referred to by the CIGAR.\">" << endl
        //<< "##INFO=<ID=SNP,Number=0,Type=Flag,Description=\"SNP allele at site\">" << endl
        //<< "##INFO=<ID=MNP,Number=0,Type=Flag,Description=\"MNP allele at site\">" << endl
        //<< "##INFO=<ID=INS,Number=0,Type=Flag,Description=\"insertion allele at site\">" << endl
        //<< "##INFO=<ID=DEL,Number=0,Type=Flag,Description=\"deletion allele at site\">" << endl
        //<< "##INFO=<ID=COMPLEX,Number=0,Type=Flag,Description=\"complex allele (insertion/deletion/substitution composite) at site\">" << endl
        << "##INFO=<ID=NUMALT,Number=1,Type=Integer,Description=\"Number of unique non-reference alleles in called genotypes at this position.\">" << endl
        << "##INFO=<ID=MEANALT,Number=A,Type=Float,Description=\"Mean number of unique non-reference allele observations per sample with the corresponding alternate alleles.\">" << endl
        //<< "##INFO=<ID=HWE,Number=1,Type=Float,Description=\"Phred-scaled discrete HWE prior probability of the genotyping across all samples.\">" << endl
        << "##INFO=<ID=LEN,Number=A,Type=Integer,Description=\"allele length\">" << endl
        << "##INFO=<ID=MQM,Number=A,Type=Float,Description=\"Mean mapping quality of observed alternate alleles\">" << endl
        << "##INFO=<ID=MQMR,Number=1,Type=Float,Description=\"Mean mapping quality of observed reference alleles\">" << endl
        << "##INFO=<ID=PAIRED,Number=A,Type=Float,Description=\"Proportion of observed alternate alleles which are supported by properly paired read fragments\">" << endl
        << "##INFO=<ID=PAIREDR,Number=1,Type=Float,Description=\"Proportion of observed reference alleles which are supported by properly paired read fragments\">" << endl
        << "##INFO=<ID=MIN_DP,Number=1,Type=Integer,Description=\"Minimum depth in gVCF output block.\">" << endl
        << "##INFO=<ID=END,Number=1,Type=Integer,Description=\"Last position (inclusive) in gVCF output record.\">" << endl;

    // sequencing technology tags, which vary according to input data
    for (vector<string>::iterator st = sequencingTechnologies.begin(); st != sequencingTechnologies.end(); ++st) {
        string& tech = *st;
        headerss << "##INFO=<ID=technology." << tech << ",Number=A,Type=Float,Description=\"Fraction of observations supporting the alternate observed in reads from " << tech << "\">" << endl;
    }

    if (parameters.showReferenceRepeats) {
        headerss << "##INFO=<ID=REPEAT,Number=1,Type=String,Description=\"Description of the local repeat structures flanking the current position\">" << endl;
    }

    string gqType = "Float";
    if (parameters.strictVCF)
        gqType = "Integer";

        // format fields for genotypes
    headerss << "##FORMAT=<ID=GT,Number=1,Type=String,Description=\"Genotype\">" << endl
        << "##FORMAT=<ID=GQ,Number=1,Type=" << gqType << ",Description=\"Genotype Quality, the Phred-scaled marginal (or unconditional) probability of the called genotype\">" << endl
        // this can be regenerated with RA, AA, QR, QA
        << "##FORMAT=<ID=GL,Number=G,Type=Float,Description=\"Genotype Likelihood, log10-scaled likelihoods of the data given the called genotype for each possible genotype generated from the reference and alternate alleles given the sample ploidy\">" << endl
	//<< "##FORMAT=<ID=GLE,Number=1,Type=String,Description=\"Genotype Likelihood Explicit, same as GL, but with tags to indicate the specific genotype.  For instance, 0^-75.22|1^-223.42|0/0^-323.03|1/0^-99.29|1/1^-802.53 represents both haploid and diploid genotype likilehoods in a biallelic context\">" << endl
        << "##FORMAT=<ID=DP,Number=1,Type=Integer,Description=\"Read Depth\">" << endl
        << "##FORMAT=<ID=DPR,Number=A,Type=Integer,Description=\"Number of observation for each allele\">" << endl
        << "##FORMAT=<ID=RO,Number=1,Type=Integer,Description=\"Reference allele observation count\">" << endl
        << "##FORMAT=<ID=QR,Number=1,Type=Integer,Description=\"Sum of quality of the reference observations\">" << endl
        << "##FORMAT=<ID=AO,Number=A,Type=Integer,Description=\"Alternate allele observation count\">" << endl
        << "##FORMAT=<ID=QA,Number=A,Type=Integer,Description=\"Sum of quality of the alternate observations\">" << endl
        << "##FORMAT=<ID=MIN_DP,Number=1,Type=Integer,Description=\"Minimum depth in gVCF output block.\">" << endl
        //<< "##FORMAT=<ID=SRF,Number=1,Type=Integer,Description=\"Number of reference observations on the forward strand\">" << endl
        //<< "##FORMAT=<ID=SRR,Number=1,Type=Integer,Description=\"Number of reference observations on the reverse strand\">" << endl
        //<< "##FORMAT=<ID=SAF,Number=1,Type=Integer,Description=\"Number of alternate observations on the forward strand\">" << endl
        //<< "##FORMAT=<ID=SAR,Number=1,Type=Integer,Description=\"Number of alternate observations on the reverse strand\">" << endl
        //<< "##FORMAT=<ID=LR,Number=1,Type=Integer,Description=\"Number of reference observations placed left of the loci\">" << endl
        //<< "##FORMAT=<ID=LA,Number=1,Type=Integer,Description=\"Number of alternate observations placed left of the loci\">" << endl
        //<< "##FORMAT=<ID=ER,Number=1,Type=Integer,Description=\"Number of reference observations overlapping the loci in their '3 end\">" << endl
        //<< "##FORMAT=<ID=EA,Number=1,Type=Integer,Description=\"Number of alternate observations overlapping the loci in their '3 end\">" << endl
        << "#CHROM\tPOS\tID\tREF\tALT\tQUAL\tFILTER\tINFO\tFORMAT\t"
        << join(sampleList, "\t") << endl;

    return headerss.str();

}


void AlleleParser::setupVCFOutput(void) {
    string vcfheader = vcfHeader();
    variantCallFile.openForOutput(vcfheader);
}

void AlleleParser::setupVCFInput(void) {
    // variant input for analysis and targeting
    if (!parameters.variantPriorsFile.empty()) {
        variantCallInputFile.open(parameters.variantPriorsFile);
        currentVariant = new vcflib::Variant(variantCallInputFile);
        usingVariantInputAlleles = true;

        // get sample names from VCF input file
        //
        // NB, adding this stanza will change the way that the VCF output
        // describes alternates, present observations, etc. so that the samples
        // in the VCF input are also included.  the result is confusing output,
        // but it could be useful in some situations.
        //
        // TODO optionally include this (via command-line parameter)
        //
        //for (vector<string>::iterator s = variantCallInputFile.sampleNames.begin(); s != variantCallInputFile.sampleNames.end(); ++s) {
        //    sampleList.push_back(*s);
        //}

    }

    // haplotype alleles for constructing haplotype alleles
    if (!parameters.haplotypeVariantFile.empty()) {
        haplotypeVariantInputFile.open(parameters.haplotypeVariantFile);
        usingHaplotypeBasisAlleles = true;
    }
}

void AlleleParser::loadBamReferenceSequenceNames(void) {

    //--------------------------------------------------------------------------
    // read reference sequences from input file
    //--------------------------------------------------------------------------

    // store the names of all the reference sequences in the BAM file
    referenceSequences = bamMultiReader.GETREFDATA;
    int i = 0;
    for (REFVEC::iterator r = referenceSequences.begin(); r != referenceSequences.end(); ++r) {
        referenceIDToName[i] = r->REFNAME;
        ++i;
    }

    DEBUG("Number of ref seqs: " << bamMultiReader.GETREFNUM);
}


void AlleleParser::loadFastaReference(void) {

    DEBUG("loading fasta reference " << parameters.fasta);

    // This call loads the reference and reads any index file it can find.  If
    // it can't find an index file for the reference, it will attempt to
    // generate one alongside it.  Note that this only loads the reference.
    // Sequence data is obtained by progressive calls to
    // reference.getSubSequence(..), thus keeping our memory requirements low.

    reference.open(parameters.fasta);

}

bool AlleleParser::hasMoreInputVariants(void) {
    pair<int, long> next = nextInputVariantPosition();
    return next.first != -1;
}

bool AlleleParser::loadNextPositionWithAlignmentOrInputVariant(BAMALIGN& alignment) {

    pair<int, long> next = nextInputVariantPosition();
    if (next.first != -1) {
        int varRefID = next.first;
        if (!hasMoreAlignments || varRefID < alignment.REFID || varRefID == alignment.REFID && next.second < alignment.POSITION) {
	  return loadNextPositionWithInputVariant();
        } else {
	  loadReferenceSequence(alignment);
        }
    } else {
      loadReferenceSequence(alignment);
    }
    return true;
}

bool AlleleParser::loadNextPositionWithInputVariant(void) {
  pair<int, long> next = nextInputVariantPosition();
  if (next.first != -1) {
    //cerr << "Next is " << next.first << ":" << next.second << endl;
    loadReferenceSequence(referenceIDToName[next.first]);
    currentPosition = next.second;
    rightmostHaplotypeBasisAllelePosition = currentPosition;
    return true;
  } else {
    return false;
  }
}

// alignment-based method for loading the first bit of our reference sequence
void AlleleParser::loadReferenceSequence(BAMALIGN& alignment) {
  loadReferenceSequence(referenceIDToName[alignment.REFID]);
  currentPosition = alignment.POSITION; 
}

void AlleleParser::loadReferenceSequence(string& seqname) {
    if (currentSequenceName != seqname) {
        currentSequenceName = seqname;
        currentSequenceStart = 0;
        currentRefID = bamMultiReader.GETREFID(currentSequenceName);
        currentSequence = uppercase(reference.getSequence(currentSequenceName));
        int i = 0; // check the first few characters and verify they are not garbage
        for (string::iterator citr = currentSequence.begin();
             i < 100 && citr != currentSequence.end(); ++citr, ++i) {
            char c = *citr;
            if (c != 'A' && c != 'T' && c != 'G' && c != 'C' && c != 'N') {
                ERROR("Found non-DNA character " << c << " at position " << i << " in " << seqname << endl
                      << ". Is your reference compressed or corrupted? "
                      << "freebayes requires an uncompressed reference sequence.");
                exit(1);
            }
        }
    }
}

void AlleleParser::loadTargets(void) {

    // if we have a targets file, use it...
    // if target file specified use targets from file
    if (!parameters.targets.empty()) {

        DEBUG("Making BedReader object for target file: " << parameters.targets << " ...");

        bedReader.openFile(parameters.targets);

        if (!bedReader.is_open()) {
            ERROR("Unable to open target file: " << parameters.targets << "... terminating.");
            exit(1);
        }

        targets = bedReader.targets;

        if (targets.empty()) {
            ERROR("Could not load any targets from " << parameters.targets);
            exit(1);
        }

        bedReader.close();

        DEBUG("done");

    }

    // if we have a region specified, use it to generate a target
    for (vector<string>::iterator r = parameters.regions.begin(); r != parameters.regions.end(); ++r) {
        // drawn from bamtools_utilities.cpp, modified to suit 1-based context, no end sequence

        string region = *r;
        string startSeq;
        int startPos;
        int stopPos;

        size_t foundFirstColon = region.find(":");

        // we only have a single string, use the whole sequence as the target
        if (foundFirstColon == string::npos) {
            startSeq = region;
            startPos = 0;
            stopPos = -1;
        } else {
            startSeq = region.substr(0, foundFirstColon);
            string sep = "..";
            size_t foundRangeSep = region.find(sep, foundFirstColon);
            if (foundRangeSep == string::npos) {
                sep = "-";
                foundRangeSep = region.find(sep, foundFirstColon);
            }
            if (foundRangeSep == string::npos) {
                startPos = stringToInt(region.substr(foundFirstColon + 1));
                // differ from bamtools in this regard, in that we process only
                // the specified position if a range isn't given
                stopPos = startPos + 1;
            } else {
                startPos = stringToInt(region.substr(foundFirstColon + 1, foundRangeSep - foundFirstColon).c_str());
                // if we have range sep specified, but no second number, read to the end of sequence
                if (foundRangeSep + sep.size() != region.size()) {
                    stopPos = stringToInt(region.substr(foundRangeSep + sep.size()).c_str()); // end-exclusive, bed-format
                } else {
                    stopPos = -1;
                }
            }
        }

        //DEBUG("startPos == " << startPos);
        //DEBUG("stopPos == " << stopPos);

        // REAL BED format is 0 based, half open (end base not included)
        BedTarget bd(startSeq,
                    (startPos == 0) ? 0 : startPos,
                    ((stopPos == -1) ? reference.sequenceLength(startSeq) : stopPos) - 1); // internally, we use 0-base inclusive end
        DEBUG("will process reference sequence " << startSeq << ":" << bd.left << ".." << bd.right + 1);
        targets.push_back(bd);
        bedReader.targets.push_back(bd);

    }

    // check validity of targets wrt. reference
    for (vector<BedTarget>::iterator e = targets.begin(); e != targets.end(); ++e) {
        BedTarget& bd = *e;
        // internally, we use 0-base inclusive end
        if (bd.left < 0 || bd.right + 1 > reference.sequenceLength(bd.seq)) {
            ERROR("Target region coordinates (" << bd.seq << " "
                    << bd.left << " " << bd.right + 1
                    << ") outside of reference sequence bounds ("
                    << bd.seq << " " << reference.sequenceLength(bd.seq) << ") terminating.");
            exit(1);
        }
        if (bd.right < bd.left) {
            ERROR("Invalid target region coordinates (" << bd.seq << " " << bd.left << " " << bd.right + 1 << ")"
                    << " right bound is lower than left bound!");
            exit(1);
        }
    }

    bedReader.buildIntervals(); // set up interval tree in the bedreader

    DEBUG("Number of target regions: " << targets.size());

}

void AlleleParser::loadTargetsFromBams(void) {
    // otherwise, if we weren't given a region string or targets file, analyze
    // all reference sequences from BAM file
    DEBUG2("no targets specified, using all targets from BAM files");
    REFVEC::iterator refIter = referenceSequences.begin();
    REFVEC::iterator refEnd  = referenceSequences.end();
    for( ; refIter != refEnd; ++refIter) {
        REFDATA refData = *refIter;
        string refName = refData.REFNAME;
        BedTarget bd(refName, 0, refData.REFLEN); // 0-based inclusive internally
        DEBUG2("will process reference sequence " << refName << ":" << bd.left << ".." << bd.right + 1);
        targets.push_back(bd);
    }
}

void AlleleParser::loadSampleCNVMap(void) {
    // set default ploidy
    sampleCNV.setDefaultPloidy(parameters.ploidy);

    // load CNV map if provided
    if (!parameters.cnvFile.empty()) {
        if (!sampleCNV.load(parameters.cnvFile)) {
            ERROR("could not load sample map " << parameters.cnvFile << " ... exiting!");
            exit(1);
        }
    }

    // to assert that the reference is haploid, we can iterate through the BAM
    // header to get the reference names and sizes, and then setPloidy on them
    // in the sampleCNV map.  note that the reference "sample" is named after
    // the current reference sequence.
    if (!parameters.diploidReference) {
        for (REFVEC::iterator r = referenceSequences.begin(); r != referenceSequences.end(); ++r) {
            sampleCNV.setPloidy(referenceSampleName, r->REFNAME, 0, r->REFLEN, 1);
        }
    }
    
}

int AlleleParser::currentSamplePloidy(string const& sample) {
    return sampleCNV.ploidy(sample, currentSequenceName, currentPosition);
}

int AlleleParser::copiesOfLocus(Samples& samples) {
    int copies = 0;
    for (Samples::iterator s = samples.begin(); s != samples.end(); ++s) {
        string const& name = s->first;
        copies += currentSamplePloidy(name);
    }
    return copies;
}

vector<int> AlleleParser::currentPloidies(Samples& samples) {
    map<int, bool> ploidiesMap;
    vector<int> ploidies;
    for (Samples::iterator s = samples.begin(); s != samples.end(); ++s) {
        string const& name = s->first;
        int samplePloidy = currentSamplePloidy(name);
        ploidiesMap[samplePloidy] = true;
    }
    ploidiesMap[parameters.ploidy] = true;
    for (map<int, bool>::iterator p = ploidiesMap.begin(); p != ploidiesMap.end(); ++p) {
        ploidies.push_back(p->first);
    }
    return ploidies;
}

// meant to be used when we are reading from stdin, to check if we are within targets
bool AlleleParser::inTarget(void) {
    if (targets.empty()) {
        return true;  // everything is in target if we don't have targets
    } else {
        // expects 0-based, fully-closed, and we're only checking a single
        // base, so start == end.
        if (bedReader.targetsOverlap(currentSequenceName, currentPosition, currentPosition)) {
            return true;
        } else {
            return false;
        }
    }
}

// initialization function
// sets up environment so we can start registering alleles
AlleleParser::AlleleParser(int argc, char** argv) : parameters(Parameters(argc, argv))
{

    oneSampleAnalysis = false;
    currentRefID = 0; // will get set properly via toNextRefID
    currentPosition = 0;
    currentTarget = NULL; // to be initialized on first call to getNextAlleles
    currentReferenceAllele = NULL; // same, NULL is brazenly used as an initialization flag
    justSwitchedTargets = false;  // flag to trigger cleanup of Allele*'s and objects after jumping targets
    hasMoreAlignments = true; // flag to track when we run out of alignments in the current target or BAM files
    currentSequenceStart = 0;
    lastHaplotypeLength = 0;
    usingHaplotypeBasisAlleles = false;
    usingVariantInputAlleles = false;
    rightmostHaplotypeBasisAllelePosition = 0;
    rightmostInputAllelePosition = 0;
    nullSample = new Sample();
    referenceSampleName = "reference_sample";

    // initialization
    openOutputFile();

    loadFastaReference();
    // when we open the bam files we can use the number of targets to decide if
    // we should load the indexes
    openBams();
    loadBamReferenceSequenceNames();
    // check how many targets we have specified
    loadTargets();
    getSampleNames();
    getPopulations();
    getSequencingTechnologies();

    // sample CNV
    loadSampleCNVMap();

    // output
    setupVCFOutput();

    // input
    // (now that the VCF file is set up with the samples which are in the input alignments
    // add the samples from the input VCF to the mix)
    setupVCFInput();


}

AlleleParser::~AlleleParser(void) {

    delete nullSample;

    // close trace file?  seems to get closed properly on object deletion...
    if (currentReferenceAllele) delete currentReferenceAllele;

    if (variantCallInputFile.is_open()) delete currentVariant;

}

// position of alignment relative to current sequence
int AlleleParser::currentSequencePosition(const BAMALIGN& alignment) {
  return alignment.POSITION - currentSequenceStart;
}

// relative current position within the cached currentSequence
int AlleleParser::currentSequencePosition() {
    return currentPosition - currentSequenceStart;
}

char AlleleParser::currentReferenceBaseChar(void) {
    return toupper(*currentReferenceBaseIterator());
}

string AlleleParser::currentReferenceBaseString(void) {
    return currentSequence.substr(floor(currentPosition) - currentSequenceStart, 1);
}

string::iterator AlleleParser::currentReferenceBaseIterator(void) {
    return currentSequence.begin() + (floor(currentPosition) - currentSequenceStart);
}

string AlleleParser::currentReferenceHaplotype(void) {
    return currentSequence.substr(floor(currentPosition) - currentSequenceStart, lastHaplotypeLength);
}

string AlleleParser::referenceSubstr(long int pos, unsigned int len) {
    return uppercase(reference.getSubSequence(currentSequenceName, floor(pos), len));
}

bool AlleleParser::isCpG(string& altbase) {
    // bounds check
    if (floor(currentPosition) - currentSequenceStart - 1 < 0
            || floor(currentPosition) - currentSequenceStart + 1 >= currentSequence.size()) {
        return false;
    }
    string prevb = currentSequence.substr(floor(currentPosition) - currentSequenceStart - 1, 1);
    string currb = currentSequence.substr(floor(currentPosition) - currentSequenceStart, 1);
    string nextb = currentSequence.substr(floor(currentPosition) - currentSequenceStart + 1, 1);
    // 5'-3' CpG <-> TpG is represented as CpG <-> CpA in on the opposite strand
    if ((nextb == "G" && ((currb == "C" && altbase == "T") || (currb == "T" && altbase == "C")))
        ||
        (prevb == "C" && ((currb == "G" && altbase == "A") || (currb == "A" && altbase == "G"))))
    {
        return true;
    } else {
        return false;
    }
}

void capBaseQuality(BAMALIGN& alignment, int baseQualityCap) {
  string rQual = alignment.QUALITIES;
  char qualcap = qualityInt2Char(baseQualityCap);
  for (string::iterator c = rQual.begin(); c != rQual.end(); ++c) {
    if (qualityChar2ShortInt(*c) > baseQualityCap) {
      *c = qualcap;
    }
  }
}

void RegisteredAlignment::addAllele(Allele newAllele, bool mergeComplex, int maxComplexGap, bool boundIndels) {

    // allele combination rules.  combine the last allele in the list of allele
    // observations according to the following rules
    // 0) reference + SNP, MNP
    // 1) INDEL + (REF <= maxComplexGap) + MNP, INDEL + (REF <= maxComplexGap) + SNP -> complex
    // 2) MNP + SNP, SNP + SNP -> MNP
    // 2) reference + INDEL -> reference.substr(0, reference.size() - 1), reference.at(reference.size()) + INDEL
    if (newAllele.alternateSequence.size() != newAllele.baseQualities.size()) {
        cerr << "new allele qualities not == in length to sequence: " << newAllele << endl;
        assert(false);
    }

    //cerr << "adding allele " << newAllele << " to " << alleles.size() << " alleles" << endl;
    //if (!alleles.empty()) { cerr << "last allele " << alleles.back() << endl; }

    alleleTypes |= newAllele.type;

    if (alleles.empty()) {

        // presently, it's unclear how to handle insertions and deletions
        // reported at the beginning of the read.  are these events actually
        // indicative of longer alleles?
        if (boundIndels && (newAllele.isInsertion() || newAllele.isDeletion() || !newAllele.isNull())) {
            // ignore the allele
        } else {
            alleles.push_back(newAllele);
        }
        // the same goes for insertions and deletions at the end of reads,
        // these must be dealt with elsewhere

    } else {

        Allele& lastAllele = alleles.back();

        if (isEmptyAllele(newAllele) ||
            newAllele.isReference() && newAllele.referenceLength == 0) {
            // do nothing
        } else if (newAllele.isReference() && isUnflankedIndel(lastAllele)) {
            // add flanking base to indel, ensuring haplotype length of 2 for all indels
            string seq; vector<pair<int, string> > cig; vector<short> quals;
            //cerr << "subtracting from start " << newAllele << " giving to " << lastAllele << endl;
            newAllele.subtractFromStart(1, seq, cig, quals);
            lastAllele.addToEnd(seq, cig, quals);
            //cerr << "done " << newAllele << " gave to " << lastAllele << " reflen " << lastAllele.referenceLength << endl;
            // check that the new allele still has sequence
            if (!isEmptyAllele(newAllele)) {
                alleles.push_back(newAllele);
            }
        } else if (newAllele.isReference()
                   && (newAllele.referenceLength > maxComplexGap
                       || newAllele.basesRight == 0)) {
            // if the last allele is reference too, we need to combine them!
            if (lastAllele.isReference()) {
                DEBUG2("addAllele: mergeAllele/1:"
                    << " lastAllele " << lastAllele.typeStr() << "@" << lastAllele.position << ":" << lastAllele.cigar
                    << " newAllele "  << newAllele.typeStr()  << "@" << newAllele.position  << ":" << newAllele.cigar);
                lastAllele.mergeAllele(newAllele, ALLELE_REFERENCE);
                assert(lastAllele.alternateSequence.size() == lastAllele.baseQualities.size());
            } else if (lastAllele.isComplex() || lastAllele.isMNP() || lastAllele.isSNP()) {
                // split apart the last allele if it's 'complex' but followed by another reference allele
                // that would cause the reference gap to be greater than the maxComplexGap
                vector<pair<int, string> > cigar = splitCigar(lastAllele.cigar);
                if (cigar.back().second == "M") {
                    int matchlen = cigar.back().first;
                    if (matchlen + newAllele.referenceLength > maxComplexGap) {
                        // break apart the complex allele
                        alleles.push_back(lastAllele);
                        Allele& pAllele = alleles.at(alleles.size() - 2);
                        string seq; vector<pair<int, string> > cig; vector<short> quals;
                        pAllele.subtractFromEnd(matchlen, seq, cig, quals);
                        alleles.back().subtractFromStart(pAllele.referenceLength, seq, cig, quals);
                        DEBUG2("addAllele: mergeAllele/2:"
                           << " lastAllele " << lastAllele.typeStr() << "@" << lastAllele.position << ":" << lastAllele.cigar
                           << " .back() "    << alleles.back().typeStr() << "@" << alleles.back().position << ":" << alleles.back().cigar
                           << " newAllele "  << newAllele.typeStr()  << "@" << newAllele.position  << ":" << newAllele.cigar);
                        alleles.back().mergeAllele(newAllele, ALLELE_REFERENCE);
                    } else { // expand the complex allele
                        DEBUG2("addAllele: mergeAllele/3:"
                           << " lastAllele " << lastAllele.typeStr() << "@" << lastAllele.position << ":" << lastAllele.cigar
                           << " newAllele "  << newAllele.typeStr()  << "@" << newAllele.position  << ":" << newAllele.cigar);
                        lastAllele.mergeAllele(newAllele, ALLELE_COMPLEX);
                    }
                } else {
                    alleles.push_back(newAllele);
                }
            } else {
                alleles.push_back(newAllele);
            }
        } else if (lastAllele.isReference()) {
            if (newAllele.isSNP() || newAllele.isMNP() || newAllele.isComplex()) {
                alleles.push_back(newAllele);
            } else if (newAllele.isInsertion() || newAllele.isDeletion()) {
                int p = newAllele.position - 1;
                string seq; vector<pair<int, string> > cig; vector<short> quals;
                lastAllele.subtractFromEnd(1, seq, cig, quals);
                if (lastAllele.length == 0) {
                    alleles.pop_back(); // remove 0-length alleles
                }
                newAllele.addToStart(seq, cig, quals);
                if (newAllele.position != p) {
                    cerr << "newAllele.position != p" << endl << newAllele << " != " << p << endl;
                    exit(1);
                }
                alleles.push_back(newAllele);
                assert(newAllele.alternateSequence.size() == newAllele.baseQualities.size());
            } else {
                alleles.push_back(newAllele); // NULL case
            }
        } else if (newAllele.isNull()) {
            if (lastAllele.isComplex()) {
                // split apart the last allele if it's 'complex' but followed by a null allele
                vector<pair<int, string> > cigar = splitCigar(lastAllele.cigar);
                if (cigar.back().second == "M") {
                    int matchlen = cigar.back().first;
                    alleles.push_back(lastAllele);
                    Allele& pAllele = alleles.at(alleles.size() - 2);
                    string seq; vector<pair<int, string> > cig; vector<short> quals;
                    pAllele.subtractFromEnd(matchlen, seq, cig, quals);
                    alleles.back().subtractFromStart(pAllele.referenceLength, seq, cig, quals);
                }
            }
            alleles.push_back(newAllele);
        } else {
            // -> complex event or MNP
            if (mergeComplex && lastAllele.position + lastAllele.referenceLength == newAllele.position
                && !lastAllele.isNull()) {

                vector<pair<int, string> > lastCigar = splitCigar(lastAllele.cigar);

                // If the last allele is complex and ends in a match, we need
                // to check that after merging the then-embedded match won't be
                // longer than maxComplexGap.  We do this for every new allele,
                // since we don't want to allow the complex allele to grow
                // beyond maxComplexGap before splitting.
                if (lastAllele.isComplex()
                    && lastCigar.back().second == "M"
                    && lastCigar.back().first > maxComplexGap)
                {
                    // Break apart the complex allele into one complex and one
                    // reference allele.
                    //
                    // FIXME TODO: The allele may not actually be complex
                    // anymore after splitting, in which case we should demote
                    // its type to SNP/MNP/INDEL.
                    // -trs, 20 Nov 2014
                    alleles.push_back(lastAllele);
                    Allele& pAllele = alleles.at(alleles.size() - 2);
                    string seq; vector<pair<int, string> > cig; vector<short> quals;
                    pAllele.subtractFromEnd(lastCigar.back().first, seq, cig, quals);
                    alleles.back().subtractFromStart(pAllele.referenceLength, seq, cig, quals);

                    if (newAllele.isReference()) {
                        DEBUG2("addAllele: mergeAllele/5:"
                            << " lastAllele " << lastAllele.typeStr()     << "@" << lastAllele.position     << ":" << lastAllele.cigar
                            << " .back() "    << alleles.back().typeStr() << "@" << alleles.back().position << ":" << alleles.back().cigar
                            << " newAllele "  << newAllele.typeStr()      << "@" << newAllele.position      << ":" << newAllele.cigar);
                        alleles.back().mergeAllele(newAllele, ALLELE_REFERENCE);
                    } else {
                        alleles.push_back(newAllele);
                    }
                } else {
                    AlleleType atype = ALLELE_COMPLEX;
                    if (lastAllele.isSNP() || lastAllele.isMNP()) {
                        if (lastCigar.back().second == "X" && newAllele.isSNP() || newAllele.isMNP()) {
                            atype = ALLELE_MNP;
                        }
                    }

                    DEBUG2("addAllele: mergeAllele/4:"
                       << " lastAllele " << lastAllele.typeStr() << "@" << lastAllele.position << ":" << lastAllele.cigar
                       << " newAllele "  << newAllele.typeStr()  << "@" << newAllele.position  << ":" << newAllele.cigar);

                    lastAllele.mergeAllele(newAllele, atype);
                    assert(lastAllele.alternateSequence.size() == lastAllele.baseQualities.size());
                }
            } else {
                alleles.push_back(newAllele);
            }
        }

    }
}

// TODO erase alleles which are beyond N bp before the current position on position step
void AlleleParser::updateHaplotypeBasisAlleles(long int pos, int referenceLength) {
    if (pos + referenceLength > rightmostHaplotypeBasisAllelePosition) {
        stringstream r;
        //r << currentSequenceName << ":" << rightmostHaplotypeBasisAllelePosition << "-" << pos + referenceLength + CACHED_BASIS_HAPLOTYPE_WINDOW;
        //cerr << "getting variants in " << r.str() << endl;

        // tabix expects 1-based, fully closed regions for ti_parse_region()
        // (which is what setRegion() calls eventually)
        if (haplotypeVariantInputFile.setRegion(currentSequenceName,
                                                rightmostHaplotypeBasisAllelePosition + 1,
                                                pos + referenceLength + CACHED_BASIS_HAPLOTYPE_WINDOW + 1)) {
            //cerr << "the vcf line " << haplotypeVariantInputFile.line << endl;
            // get the variants in the target region
            vcflib::Variant var(haplotypeVariantInputFile);
            while (haplotypeVariantInputFile.getNextVariant(var)) {
                //cerr << "input variant: " << var << endl;

                // the following stanza is for parsed
                // alternates. instead use whole haplotype calls, as
                // alternates can be parsed prior to providing the
                // file as input.
                /*
                  for (vector<string>::iterator a = var.alt.begin(); a != var.alt.end(); ++a) {
                  haplotypeBasisAlleles[var.position].insert(AllelicPrimitive(var.ref.size(), *a));
                  }
                */

                map<string, vector<vcflib::VariantAllele> > variants = var.parsedAlternates();
                for (map<string, vector<vcflib::VariantAllele> >::iterator a = variants.begin(); a != variants.end(); ++a) {
                    for (vector<vcflib::VariantAllele>::iterator v = a->second.begin(); v != a->second.end(); ++v) {
                        //cerr << v->ref << "/" << v->alt << endl;
                        if (v->ref != v->alt) {
                            //cerr << "basis allele " << v->position << " " << v->ref << "/" << v->alt << endl;
                            haplotypeBasisAlleles[v->position].push_back(AllelicPrimitive(v->ref, v->alt));
                            //cerr << "number of alleles at position " <<  haplotypeBasisAlleles[v->position].size() << endl;
                        }
                    }
                }

            }
        } else {
            // indicates empty region
            //ERROR("Could not set haplotype-basis VCF file to target region");
            //exit(1);
        }
        // set the rightmost haplotype position to trigger the next update
        rightmostHaplotypeBasisAllelePosition = pos + referenceLength + CACHED_BASIS_HAPLOTYPE_WINDOW;
    }
}


bool AlleleParser::allowedHaplotypeBasisAllele(long int pos, string& ref, string& alt) {
    // check the haplotypeBasisAllele map for membership of the allele in question in the current sequence
    //cerr << "is allowed: " << pos << " " << ref << "/" << alt << " ?" << endl;
    if (!usingHaplotypeBasisAlleles) {
        return true; // always true if we aren't using the haplotype basis allele system
    } else {
        map<long int, vector<AllelicPrimitive> >::iterator p = haplotypeBasisAlleles.find(pos);
        if (p != haplotypeBasisAlleles.end()) {
            vector<AllelicPrimitive>& alleles = p->second;
            for (vector<AllelicPrimitive>::iterator z = alleles.begin(); z != alleles.end(); ++z) {
                //cerr << "overlapping allele " << z->ref << ":" << z->alt << endl;
                if (z->ref == ref && z->alt == alt) {
                    //cerr << "yess" << endl;
                    return true;
                }
            }
        }
        return false;
    }

}

Allele AlleleParser::makeAllele(RegisteredAlignment& ra,
                                AlleleType type,
                                long int pos,
                                int length,
                                int basesLeft,
                                int basesRight,
                                string& readSequence,
                                string& sampleName,
                                BAMALIGN& alignment,
                                string& sequencingTech,
                                long double qual,
                                string& qualstr
    ) {

    string cigar;
    int reflen = length;

    if (type == ALLELE_REFERENCE) {
        cigar = convert(length) + "M";
    } else if (type == ALLELE_SNP || type == ALLELE_MNP) {
        cigar = convert(length) + "X";
    } else if (type == ALLELE_INSERTION) {
        reflen = 0;
        cigar = convert(length) + "I";
    } else if (type == ALLELE_DELETION) {
        cigar = convert(length) + "D";
    } else if (type == ALLELE_NULL) {
        cigar = convert(length) + "N";
    }

    string refSequence;
    if (type != ALLELE_NULL) { // only used for non null allele, avoid soft clipping edge cases
        refSequence = currentSequence.substr(pos - currentSequenceStart, reflen);
    }

    long int repeatRightBoundary = pos;

    // check if it's allowed

    // if it isn't allowed
    // and referenceLength > 0, make a reference allele with reference quality
    // if referenceLength == 0 (insertion), make a reference allele with 0 length (it will be filtered out in another context)

    // if it is allowed, make a normal allele

    // if not, adjust the allele so that it's a reference allele with preset BQ and length
    // in effect, this means creating a reference allele of the reference length of the allele with 0 BQ

    // NB, if we are using haplotype basis alleles the algorithm forces
    // alleles that aren't in the haplotype basis set into the reference space
    if (type != ALLELE_REFERENCE
        && type != ALLELE_NULL
        && !allowedHaplotypeBasisAllele(pos + 1,
                                        refSequence,
                                        readSequence)) {
        type = ALLELE_REFERENCE;
        length = referenceLengthFromCigar(cigar);
        cigar = convert(length) + "M";
        // by adjusting the cigar, we implicitly adjust
        // allele.referenceLength, which is calculated when the allele is made
        qualstr = string(length, qualityInt2Char(0));
        readSequence = currentSequence.substr(pos - currentSequenceStart, length);
    }

    // cache information about repeat structure in the alleles, to
    // allow haplotype construction to be forced to extend across
    // tandem repeats and homopolymers when indels are present
    if (type == ALLELE_INSERTION || type == ALLELE_DELETION) {
        string alleleseq;
        if (type == ALLELE_INSERTION) {
            alleleseq = readSequence;
        } else if (type == ALLELE_DELETION) {
            alleleseq = refSequence;
        }
        map<long int, map<string, int> >::iterator rc = cachedRepeatCounts.find(pos);
        if (rc == cachedRepeatCounts.end()) {
            cachedRepeatCounts[pos] = repeatCounts(pos - currentSequenceStart, currentSequence, 12);
            rc = cachedRepeatCounts.find(pos);
        }
        map<string, int>& matchedRepeatCounts = rc->second;
        for (map<string, int>::iterator r = matchedRepeatCounts.begin(); r != matchedRepeatCounts.end(); ++r) {
            const string& repeatunit = r->first;
            int rptcount = r->second;
            string repeatstr = repeatunit * rptcount;
            // assumption of left-alignment may be problematic... so this should be updated
            if (repeatstr.size() >= parameters.minRepeatSize && isRepeatUnit(alleleseq, repeatunit)) {
                // determine the boundaries of the repeat
                long int p = pos - currentSequenceStart;
                // adjust to ensure we hit the first of the repeatstr
                size_t startpos = currentSequence.find(repeatstr, max((long int) 0, p - (long int) repeatstr.size() - 1));
                long int leftbound = startpos + currentSequenceStart;
                if (startpos == string::npos) {
                    cerr << "could not find repeat sequence?" << endl;
                    cerr << "repeat sequence: " << repeatstr << endl;
                    cerr << "currentsequence start: " << currentSequenceStart << endl;
                    cerr << currentSequence << endl;
                    cerr << "matched repeats:" << endl;
                    for (map<string, int>::iterator q = matchedRepeatCounts.begin(); q != matchedRepeatCounts.end(); ++q) {
                        cerr << q->first  << " : " << q->second << endl;
                        cerr << "... at position " << pos << endl;
                    }
                    break; // ignore right-repeat boundary in this case
                }
                repeatRightBoundary = leftbound + repeatstr.size() + 1; // 1 past edge of repeat
            }
        }

        // a dangerous game
        int start = pos - currentSequenceStart;
        double minEntropy = parameters.minRepeatEntropy;
        // check first that' wer'e actually ina repeat... TODO
        //cerr << "entropy of " << entropy(currentSequence.substr(start, repeatRightBoundary - pos)) << " is too low, " << endl;
        while (minEntropy > 0 && // ignore if turned off
               repeatRightBoundary - currentSequenceStart < currentSequence.size() && //guard
               entropy(currentSequence.substr(start, repeatRightBoundary - pos)) < minEntropy) {
            //cerr << "entropy of " << entropy(currentSequence.substr(start, repeatRightBoundary - pos)) << " is too low, ";
            //cerr << "increasing rought boundary to ";
            ++repeatRightBoundary;
            //cerr << repeatRightBoundary << endl;
        }

        // now we
        //cachedRepeatCounts[pos] = repeatCounts(pos - currentSequenceStart, currentSequence, 12);
        // edge case, the indel is an insertion and matches the reference to the right
        // this means there is a repeat structure in the read, but not the ref
        if (currentSequence.substr(pos - currentSequenceStart, length) == readSequence) {
            repeatRightBoundary = max(repeatRightBoundary, pos + length + 1);
        }
    }

    string qnamer = alignment.QNAME;

    return Allele(type,
                  currentSequenceName,
                  pos,
                  &currentPosition,
                  &currentReferenceBase,
                  length,
                  repeatRightBoundary,
                  basesLeft,
                  basesRight,
                  readSequence,
                  sampleName,
                  qnamer,
                  ra.readgroup,
                  sequencingTech,
                  !alignment.ISREVERSESTRAND,
                  max(qual, (long double) 0), // ensure qual is at least 0
                  qualstr,
                  alignment.MAPPINGQUALITY,
                  alignment.ISPAIRED,
                  alignment.ISMATEMAPPED,
                  alignment.ISPROPERPAIR,
                  cigar,
                  &ra.alleles,
                  alignment.POSITION,
                  alignment.ENDPOSITION);

}

RegisteredAlignment& AlleleParser::registerAlignment(BAMALIGN& alignment, RegisteredAlignment& ra, string& sampleName, string& sequencingTech) {

    string rDna = alignment.QUERYBASES;
    string rQual = alignment.QUALITIES;
    int rp = 0;  // read position, 0-based relative to read
    int csp = currentSequencePosition(alignment); // current sequence position, 0-based relative to currentSequence
    int sp = alignment.POSITION;  // sequence position
    if (usingHaplotypeBasisAlleles) {
        updateHaplotypeBasisAlleles(sp, alignment.ALIGNEDBASES);
    }

#ifdef VERBOSE_DEBUG
    if (parameters.debug2) {
        DEBUG2("registering alignment " << rp << " " << csp << " " << sp << endl <<
               "alignment readName " << alignment.QNAME << endl <<
               "alignment isPaired " << alignment.IsPaired() << endl <<
               "alignment isMateMapped " << alignment.IsMateMapped() << endl <<
               "alignment isProperPair " << alignment.IsProperPair() << endl <<
               "alignment mapQual " << alignment.MapQuality << endl <<
               "alignment sampleID " << sampleName << endl <<
               "alignment position " << alignment.Position << endl <<
               "alignment length " << alignment.Length << endl <<
               "alignment AlignedBases.size() " << alignment.AlignedBases.size() << endl <<
               "alignment GetEndPosition() " << alignment.GetEndPosition() << endl <<
               "alignment end position " << alignment.Position + alignment.AlignedBases.size());

        stringstream cigarss;
        int alignedLength = 0;
        for (vector<CigarOp>::const_iterator c = alignment.CigarData.begin(); c != alignment.CigarData.end(); ++c) {
            cigarss << c->Type << c->Length;
            if (c->Type == 'D')
                alignedLength += c->Length;
            if (c->Type == 'M')
                alignedLength += c->Length;
        }

        DEBUG2("alignment cigar " << cigarss.str());

        DEBUG2("current sequence pointer: " << csp);

        DEBUG2("read:          " << rDna);
        DEBUG2("aligned bases: " << alignment.AlignedBases);
        DEBUG2("qualities:     " << alignment.Qualities);
        DEBUG2("reference seq: " << currentSequence.substr(csp, alignment.AlignedBases.size()));
    }
#endif

    /*
     * The cigar only records matches for sequences that have embedded
     * mismatches.
     *
     * Also, we don't store the entire undelying sequence; just the subsequence
     * that matches our current target region.
     *
     * As we step through a match sequence, we look for mismatches.  When we
     * see one we set a positional flag indicating the location, and we emit a
     * 'Reference' allele that stretches from the the base after the last
     * mismatch to the base before the current one.
     *
     * An example follows:
     *
     * NNNNNNNNNNNMNNNNNNNNNNNNNNNN
     * reference  ^\-snp  reference
     *
     */

    /*    std::cerr << "********" << std::endl 
	      << alignment.QueryBases << std::endl
	      << alignment.AlignedBases << std::endl;
    vector<CigarOp>::const_iterator cigarIter2 = alignment.CigarData.begin();
    vector<CigarOp>::const_iterator cigarEnd2  = alignment.CigarData.end();
    for (; cigarIter2 != cigarEnd2; ++cigarIter2)
      std::cerr << cigarIter2->Length << cigarIter2->Type;
    std::cerr << std::endl;
    */
    vector<bool> indelMask (alignment.ALIGNEDBASES, false);

    CIGAR cigar = alignment.GETCIGAR;
    CIGAR::const_iterator cigarIter = cigar.begin();
    CIGAR::const_iterator cigarEnd  = cigar.end();
    for ( ; cigarIter != cigarEnd; ++cigarIter ) {
        int l = cigarIter->CIGLEN;
        char t = cigarIter->CIGTYPE;
	  DEBUG2("cigar item: " << t << l);

        if (t == 'M' || t == 'X' || t == '=') { // match or mismatch
            int firstMatch = csp; // track the first match after a mismatch, for recording 'reference' alleles
            int mismatchStart = -1;
            bool inMismatch = false;

            // for each base in the match region
            // increment the csp, sp, and rp
            // if there is a mismatch, record the last matching stretch as a reference allele
            // presently just record one snp per mismatched position, whether or not they are in a series

            for (int i=0; i<l; i++) {

                // extract aligned base
                string b;
                try {
                    b = rDna.at(rp);
                } catch (std::out_of_range outOfRange) {
                    cerr << "Exception: Cannot read past the end of the alignment's sequence." << endl
                         << alignment.QNAME << endl
                         << currentSequenceName << ":" << (long unsigned int) currentPosition + 1 << endl
		      //<< alignment.AlignedBases << endl
                         << currentSequence.substr(csp, alignment.ALIGNEDBASES) << endl;
		    cerr << " RP " << rp << " " << rDna  <<" len " << rDna.length() <<  std::endl;
                    abort();
                }

                // convert base quality value into short int
                long double qual = qualityChar2LongDouble(rQual.at(rp));

                // get reference allele
                string sb;
                try {
                    sb = currentSequence.at(csp);
                } catch (std::out_of_range outOfRange) {
		  cerr << "Exception: Unable to read reference sequence base past end of current cached sequence." << endl
                         << currentSequenceName << ":" << (long unsigned int) currentPosition + 1 << endl
		       << alignment.POSITION << "-" << alignment.ENDPOSITION << endl
		    //<< "alignment: " << alignment.AlignedBases << endl
		       << "currentSequence: " << currentSequence << endl
		       << "currentSequence matching: " << currentSequence.substr(csp, alignment.ALIGNEDBASES) << endl;
		  //abort();
                    break;
                }

                // record mismatch if we have a mismatch here
                if (b != sb || sb == "N") {  // when the reference is N, we should always call a mismatch
                    if (firstMatch < csp) {
                        int length = csp - firstMatch;
                        string readSequence = rDna.substr(rp - length, length);
                        string qualstr = rQual.substr(rp - length, length);
                        // record 'reference' allele for last matching region
                        if (allATGC(readSequence)) {
                            ra.addAllele(
                                makeAllele(ra,
                                           ALLELE_REFERENCE,
                                           sp - length,
                                           length,
                                           rp, // bases left (for first base in ref allele)
                                           alignment.SEQLEN - rp, // bases right (for first base in ref allele)
                                           readSequence,
                                           sampleName,
                                           alignment,
                                           sequencingTech,
                                           alignment.MAPPINGQUALITY, // reference allele quality == mapquality
                                           qualstr),
                                parameters.allowComplex, parameters.maxComplexGap);
                        }
                    }

                    // register mismatch
                    if (qual >= parameters.BQL2) {
                        ++ra.mismatches;  // increment our mismatch counter if we're over BQL2
                        ++ra.snpCount; // always increment snp counter
                    }

                    // always emit a snp, if we have too many mismatches over
                    // BQL2 then we will discard the registered allele in the
                    // calling context

                    if (!inMismatch) {
                        mismatchStart = csp;
                        inMismatch = true;
                    }
                    firstMatch = csp + 1;

                } else if (inMismatch) {
                    inMismatch = false;
                    int length = csp - mismatchStart;
                    string readSequence = rDna.substr(rp - length, length);
                    string qualstr = rQual.substr(rp - length, length);
                    for (int j = 0; j < length; ++j) {
                        long double lqual = qualityChar2LongDouble(qualstr.at(j));
                        string qualp = qualstr.substr(j, 1);
                        string rs = readSequence.substr(j, 1);
                        if (allATGC(rs)) {
                            ra.addAllele(
                                makeAllele(ra,
                                           ALLELE_SNP,
                                           sp - length + j,
                                           1,
                                           rp - length - j, // bases left
                                           alignment.SEQLEN - rp + j, // bases right
                                           rs,
                                           sampleName,
                                           alignment,
                                           sequencingTech,
                                           lqual,
                                           qualp),
                                parameters.allowComplex, parameters.maxComplexGap);

                        } else {
                            ra.addAllele(
                                makeAllele(ra,
                                           ALLELE_NULL,
                                           sp - length + j,
                                           1,
                                           rp - length - j, // bases left
                                           alignment.SEQLEN - rp + j, // bases right
                                           rs,
                                           sampleName,
                                           alignment,
                                           sequencingTech,
                                           lqual,
                                           qualp),
                                parameters.allowComplex, parameters.maxComplexGap);
                        }
                    }
                }

                // update positions
                ++sp;
                ++csp;
                ++rp;
            }
            // catch mismatches at the end of the match
            if (inMismatch) {
                inMismatch = false;
                int length = csp - mismatchStart;
                string readSequence = rDna.substr(rp - length, length);
                string qualstr = rQual.substr(rp - length, length);
                for (int j = 0; j < length; ++j) {
                    long double lqual = qualityChar2LongDouble(qualstr.at(j));
                    string qualp = qualstr.substr(j, 1);
                    string rs = readSequence.substr(j, 1);
                    if (allATGC(rs)) {
                        ra.addAllele(
                            makeAllele(ra,
                                       ALLELE_SNP,
                                       sp - length + j,
                                       1,
                                       rp - length - j, // bases left
                                       alignment.SEQLEN - rp + j, // bases right
                                       rs,
                                       sampleName,
                                       alignment,
                                       sequencingTech,
                                       lqual,
                                       qualp),
                            parameters.allowComplex, parameters.maxComplexGap);

                    } else {
                        ra.addAllele(
                            makeAllele(ra,
                                       ALLELE_NULL,
                                       sp - length + j,
                                       1,
                                       rp - length - j, // bases left
                                       alignment.SEQLEN - rp + j, // bases right
                                       rs,
                                       sampleName,
                                       alignment,
                                       sequencingTech,
                                       lqual,
                                       qualp),
                            parameters.allowComplex, parameters.maxComplexGap);
                    }
                }
                // or, if we are not in a mismatch, construct the last reference allele of the match
            } else if (firstMatch < csp) {
                int length = csp - firstMatch;
                //string matchingSequence = currentSequence.substr(csp - length, length);
                string readSequence = rDna.substr(rp - length, length);
                string qualstr = rQual.substr(rp - length, length);
                if (allATGC(readSequence)) {
                    ra.addAllele(
                        makeAllele(ra,
                                   ALLELE_REFERENCE,
                                   sp - length,
                                   length,
                                   rp, // bases left (for first base in ref allele)
                                   alignment.SEQLEN - rp, // bases right (for first base in ref allele)
                                   readSequence,
                                   sampleName,
                                   alignment,
                                   sequencingTech,
                                   alignment.MAPPINGQUALITY, // ... hmm
                                   qualstr),
                        parameters.allowComplex, parameters.maxComplexGap);
                }
            }
        } else if (t == 'D') { // deletion

            // because deletions have no quality information,
            // use the surrounding sequence quality as a proxy
            // to provide quality scores of equivalent magnitude to insertions,
            // take N bp, right-centered on the position of the deletion
            // this logic prevents overflow of the read
            int spanstart;

            // this is used to calculate the quality string adding 2bp grounds
            // the indel in the surrounding sequence, which it is dependent
            // upon
            int L = l + 2;

            if (L > rQual.size()) {
                L = rQual.size();
                spanstart = 0;
            } else {
                // set lower bound to 0
                if (rp < (L / 2)) {
                    spanstart = 0;
                } else {
                    spanstart = rp - (L / 2);
                }
                // set upper bound to the string length
                if (spanstart + L > rQual.size()) {
                    spanstart = rQual.size() - L;
                }
            }

            string qualstr = rQual.substr(spanstart, L);

            long double qual;
            if (parameters.useMinIndelQuality) {
                qual = minQuality(qualstr);
                //qual = averageQuality(qualstr);
            } else {
                // quality, scaled inversely by the ratio between the quality
                // string length and the length of the event
                qual = sumQuality(qualstr);
                // quality adjustment:
                // scale the quality by the inverse harmonic sum of the length of
                // the quality string X a scaling constant derived from the ratio
                // between the length of the quality string and the length of the
                // allele
                //qual += ln2phred(log((long double) l / (long double) L));
                qual += ln2phred(log((long double) L / (long double) l));
                qual /= harmonicSum(l);
            }

            if (qual >= parameters.BQL2) {
                //ra.mismatches += l;
                for (int i=0; i<l; i++) {
                    indelMask[sp - alignment.POSITION + i] = true;
                }
            }

            string refseq = currentSequence.substr(csp, l);
            // some aligners like to report deletions at the beginnings and ends of reads.
            // without any sequence in the read to support this, it is hard to believe
            // that these deletions are real, so we ignore them here.
	      CIGAR cigar = alignment.GETCIGAR;
	      if (cigarIter != cigar.begin()      // guard against deletion at beginning
		  && (cigarIter+1) != cigar.end() // and against deletion at end
                && allATGC(refseq)) {
                string nullstr;
                ra.addAllele(
                    makeAllele(ra,
                               ALLELE_DELETION,
                               sp,
                               l,
                               rp, // bases left (for first base in ref allele)
                               alignment.SEQLEN - rp, // bases right (for first base in ref allele)
                               nullstr, // no read sequence for deletions
                               sampleName,
                               alignment,
                               sequencingTech,
                               qual,
                               nullstr), // no qualstr for deletions
                    parameters.allowComplex, parameters.maxComplexGap);
            }
            ++ra.indelCount;

            sp += l;  // update sample position
            csp += l;

        } else if (t == 'I') { // insertion

            //string qualstr = rQual.substr(rp, l);
            int spanstart;

            // this is used to calculate the quality string adding 2bp grounds
            // the indel in the surrounding sequence, which it is dependent
            // upon
            int L = l + 2;

            if (L > rQual.size()) {
                L = rQual.size();
                spanstart = 0;
            } else {
                // set lower bound to 0
                if (rp < 1) {
                    spanstart = 0;
                } else {
                    spanstart = rp - 1;
                }
                // set upper bound to the string length
                if (spanstart + L > rQual.size()) {
                    spanstart = rQual.size() - L;
                }
            }

            string qualstr = rQual.substr(spanstart, L);

            long double qual;
            if (parameters.useMinIndelQuality) {
                qual = minQuality(qualstr);
                //qual = averageQuality(qualstr); // does not work as well as the min
            } else {
                // quality, scaled inversely by the ratio between the quality
                // string length and the length of the event
                qual = sumQuality(qualstr);
                // quality adjustment:
                // scale the quality by the inverse harmonic sum of the length of
                // the quality string X a scaling constant derived from the ratio
                // between the length of the quality string and the length of the
                // allele
                //qual += ln2phred(log((long double) l / (long double) L));
                qual += ln2phred(log((long double) L / (long double) l));
                qual /= harmonicSum(l);
            }

            if (qual >= parameters.BQL2) {
                //ra.mismatches += l;
                indelMask[sp - alignment.POSITION] = true;
            }

            string readseq = rDna.substr(rp, l);
            if (allATGC(readseq)) {
                string qualstr = rQual.substr(rp, l);
                ra.addAllele(
                    makeAllele(ra,
                               ALLELE_INSERTION,
                               sp,
                               l,
                               rp - l, // bases left (for first base in ref allele)
                               alignment.SEQLEN - rp, // bases right (for first base in ref allele)
                               readseq,
                               sampleName,
                               alignment,
                               sequencingTech,
                               qual,
                               qualstr),
                    parameters.allowComplex, parameters.maxComplexGap);
            }
            ++ra.indelCount;

            rp += l;

            // handle other cigar element types
        } else if (t == 'S') { // soft clip, clipped sequence present in the read not matching the reference
            if (sp - l < 0) {
                // nothing to do, soft clip is beyond the beginning of the reference
            } else {
                string qualstr = rQual.substr(rp, l);
                string readseq = alignment.QUERYBASES.substr(rp, l);
                // skip these bases in the read
                ra.addAllele(
                    makeAllele(ra,
                               ALLELE_NULL,
                               sp - l,
                               l,
                               rp - l, // bases left
                               alignment.SEQLEN - rp, // bases right
                               readseq,
                               sampleName,
                               alignment,
                               sequencingTech,
                               alignment.MAPPINGQUALITY,
                               qualstr),
                    parameters.allowComplex, parameters.maxComplexGap);
            }
            rp += l;// sp += l; csp += l;
        } else if (t == 'H') { // hard clip on the read, clipped sequence is not present in the read
            // the alignment position is the first non-clipped base.
            // thus, hard clipping seems to just be an indicator that we clipped something
            // here we do nothing
            //sp += l; csp += l;
        } else if (t == 'N') { // skipped region in the reference not present in read, aka splice
            sp += l; csp += l;
        }
        // ignore padding
        //} else if (t == 'P') { // padding, silent deletion from the padded reference sequence
        //    sp += l; csp += l;
        //}
    } // end cigar iter loop

    if (ra.alleles.empty()) {
        DEBUG2("generated no alleles from read");
        return ra;
    }

    // this deals with the case in which we have embedded Ns in the read
    // often this happens at the start or end of reads, thus affecting our RegisteredAlignment::start and ::end
    ra.start = ra.alleles.front().position;
    ra.end = ra.alleles.back().position + ra.alleles.back().referenceLength;

    double alignedBases = 0;
    double mismatchCount = 0;
    double matchCount = 0;
    double indelCount = 0;

    // tally mismatches in two categories, gaps and mismatched bases
    for (vector<Allele>::iterator a = ra.alleles.begin(); a != ra.alleles.end(); ++a) {
        Allele& allele = *a;
        switch (allele.type) {
        case ALLELE_REFERENCE:
            alignedBases += allele.length;
            matchCount += allele.length;
            break;
        case ALLELE_SNP:
        case ALLELE_MNP:
            alignedBases += allele.length;
            mismatchCount += allele.length;
            break;
        case ALLELE_INSERTION:
        case ALLELE_DELETION:
        case ALLELE_COMPLEX:
            ++indelCount;
            break;
        default:
            break;
        }
    }

    double mismatchRate = ( indelCount + mismatchCount ) / alignedBases;
    double snpRate = mismatchCount / alignedBases;
    double indelRate = indelCount / alignedBases;

    // store mismatch information about the alignment in the alleles
    // for each allele, normalize the mismatch rates by ignoring that allele,
    // this allows us to relate the mismatch rate without reference to called alleles
    for (vector<Allele>::iterator a = ra.alleles.begin(); a != ra.alleles.end(); ++a) {
        Allele& allele = *a;
        allele.readMismatchRate = mismatchRate;
        allele.readSNPRate = snpRate;
        allele.readIndelRate = indelRate;

        switch (allele.type) {
        case ALLELE_REFERENCE:
            allele.readMismatchRate = mismatchRate;
            allele.readSNPRate = snpRate;
            allele.readIndelRate = indelRate;
            break;
        case ALLELE_SNP:
        case ALLELE_MNP:
            allele.readSNPRate = ( mismatchCount - allele.length ) / alignedBases;
            allele.readIndelRate = indelRate;
            allele.readMismatchRate = indelRate + allele.readSNPRate;
            break;
        case ALLELE_INSERTION:
        case ALLELE_DELETION:
        case ALLELE_COMPLEX:
            allele.readSNPRate = snpRate;
            allele.readIndelRate = ( indelCount - 1 ) / alignedBases;
            allele.readMismatchRate = allele.readIndelRate + snpRate;
            break;
        default:
            break;
        }
    }

    // ignore insertions, deletions, and N's which occur at the end of the read with
    // no reference-matching bases before the end of the read
    if (parameters.boundIndels &&
        (ra.alleles.back().isInsertion()
         || ra.alleles.back().isDeletion()
         || ra.alleles.back().isNull())) {
        ra.alleles.pop_back();
    }

#ifdef VERBOSE_DEBUG
    if (parameters.debug2) {
        cerr << "alleles:\n" << join(ra.alleles, "\n");
        cerr << endl;
    }
#endif

    /*
      cerr << "ra.alleles.size() = " << ra.alleles.size() << endl;
      for (vector<Allele>::iterator a = ra.alleles.begin(); a != ra.alleles.end(); ++a) {
      cerr << *a << endl;
      }
    */

    return ra;

}


void AlleleParser::updateAlignmentQueue(long int position,
                                        vector<Allele*>& newAlleles,
                                        bool gettingPartials) {

    DEBUG2("updating alignment queue");
    DEBUG2("currentPosition = " << position
           << "; currentSequenceStart = " << currentSequenceStart
           << "; currentSequence end = " << currentSequence.size() + currentSequenceStart);

    // make sure we have sequence for the *first* alignment
    //extendReferenceSequence(currentAlignment);

    // push to the front until we get to an alignment that doesn't overlap our
    // current position or we reach the end of available alignments
    // filter input reads; only allow mapped reads with a certain quality
    DEBUG2("currentAlignment.Position == " << currentAlignment.POSITION
           << ", currentAlignment.AlignedBases.size() == " << currentAlignment.ALIGNEDBASES
           << ", currentPosition == " << position
           << ", currentSequenceStart == " << currentSequenceStart
           << " .. + currentSequence.size() == " << currentSequenceStart + currentSequence.size()
        );

    if (hasMoreAlignments
        && currentAlignment.POSITION <= position
        && currentAlignment.REFID == currentRefID) {
        do {
            DEBUG2("top of alignment parsing loop");
            DEBUG("alignment: " << currentAlignment.QNAME);
            // get read group, and map back to a sample name
            string readGroup;
#ifdef HAVE_BAMTOOLS	    
            if (!currentAlignment.GetTag("RG", readGroup)) {
#else
	    readGroup = currentAlignment.GetZTag("RG");
	    if (readGroup.empty()) {
#endif
                if (!oneSampleAnalysis) {
                    ERROR("Couldn't find read group id (@RG tag) for BAM Alignment " <<
                          currentAlignment.QNAME << " at position " << position
                          << " in sequence " << currentSequence << " EXITING!");
                    exit(1);
                } else {
                    readGroup = "unknown";
                }
            } else {
                if (oneSampleAnalysis) {
                    ERROR("No read groups specified in BAM header, but alignment " <<
                          currentAlignment.QNAME << " at position " << position
                          << " in sequence " << currentSequence << " has a read group.");
                    exit(1);
                }
            }

            // skip this alignment if we are not analyzing the sample it is drawn from
            if (readGroupToSampleNames.find(readGroup) == readGroupToSampleNames.end()) {
                ERROR("could not find sample matching read group id " << readGroup);
                continue;
            }

            // skip this alignment if we are not using duplicate reads (we remove them by default)
            if (currentAlignment.ISDUPLICATE && !parameters.useDuplicateReads) {
                DEBUG("skipping alignment " << currentAlignment.QNAME << " because it is a duplicate read");
                continue;
            }

            // skip unmapped alignments, as they cannot be used in the algorithm
            if (!currentAlignment.ISMAPPED) {
                DEBUG("skipping alignment " << currentAlignment.QNAME << " because it is not mapped");
                continue;
            }

            // skip alignments which have no aligned bases
            if (currentAlignment.ALIGNEDBASES == 0) {
                DEBUG("skipping alignment " << currentAlignment.QNAME << " because it has no aligned bases");
                continue;
            }

            // skip alignments which are non-primary
#ifdef HAVE_BAMTOOLS
            if (!currentAlignment.IsPrimaryAlignment()) {
#else
            if (currentAlignment.SecondaryFlag()) {
#endif
                //DEBUG("skipping alignment " << currentAlignment.Name << " because it is not marked primary");
                continue;
            }

            if (!gettingPartials && currentAlignment.ENDPOSITION < position) {
	      cerr << currentAlignment.QNAME << " at " << currentSequenceName << ":" << currentAlignment.POSITION << " is out of order!"
		   << " expected after " << position << endl;
	      continue;
            }

            // otherwise, get the sample name and register the alignment to generate a sequence of alleles
            // we have to register the alignment to acquire some information required by filters
            // such as mismatches

            // initially skip reads with low mapping quality (what happens if MapQuality is not in the file)
            if (currentAlignment.MAPPINGQUALITY >= parameters.MQL0) {
                // extend our cached reference sequence to allow processing of this alignment
                //extendReferenceSequence(currentAlignment);
                // left realign indels
                if (parameters.leftAlignIndels) {
                    int length = currentAlignment.ENDPOSITION - currentAlignment.POSITION + 1;
                    stablyLeftAlign(currentAlignment,
                                    currentSequence.substr(currentSequencePosition(currentAlignment), length));
                }
                // get sample name
                string sampleName = readGroupToSampleNames[readGroup];
                string sequencingTech;
                map<string, string>::iterator t = readGroupToTechnology.find(readGroup);
                if (t != readGroupToTechnology.end()) {
                    sequencingTech = t->second;
                }
                // limit base quality if cap set
                if (parameters.baseQualityCap != 0) {
                    capBaseQuality(currentAlignment, parameters.baseQualityCap);
                }
                // decomposes alignment into a set of alleles
                // here we get the deque of alignments ending at this alignment's end position
                deque<RegisteredAlignment>& rq = registeredAlignments[currentAlignment.ENDPOSITION];

                // and insert the registered alignment into that deque
                rq.push_front(RegisteredAlignment(currentAlignment, parameters));
                RegisteredAlignment& ra = rq.front();
                registerAlignment(currentAlignment, ra, sampleName, sequencingTech);
                // backtracking if we have too many mismatches
                // or if there are no recorded alleles
                if (ra.alleles.empty()
                    || ((float) ra.mismatches / (float) currentAlignment.SEQLEN) > parameters.readMaxMismatchFraction
                    || ra.mismatches > parameters.RMU
                    || ra.snpCount > parameters.readSnpLimit
                    || ra.indelCount > parameters.readIndelLimit) {
                    rq.pop_front(); // backtrack
                } else {
                    // push the alleles into our new alleles vector
                    for (vector<Allele>::iterator allele = ra.alleles.begin(); allele != ra.alleles.end(); ++allele) {
                        newAlleles.push_back(&*allele);
                    }
                }
	      }
	    } while ((hasMoreAlignments = GETNEXT(bamMultiReader, currentAlignment))
                 && currentAlignment.POSITION <= position
                 && currentAlignment.REFID == currentRefID);
    }

    DEBUG2("... finished pushing new alignments");

}

void AlleleParser::addToRegisteredAlleles(vector<Allele*>& alleles) {
    registeredAlleles.insert(registeredAlleles.end(),
                             alleles.begin(),
                             alleles.end());
}

// updates registered alleles and erases the unused portion of our cached reference sequence
void AlleleParser::updateRegisteredAlleles(void) {

    long int lowestPosition = currentSequenceStart + currentSequence.size();

    // remove reference alleles which are no longer overlapping the current position
    // http://stackoverflow.com/questions/347441/erasing-elements-from-a-vector
    vector<Allele*>& alleles = registeredAlleles;


    for (vector<Allele*>::iterator allele = alleles.begin(); allele != alleles.end(); ++allele) {
        long unsigned int position = (*allele)->position;
        // note that this will underflow if currentPosition == 0 and lastHaplotypeLength > 0
        // resolved by setting lastHaplotypeLength = 0 in init, and when we switch targets
        if (currentPosition - lastHaplotypeLength > position + (*allele)->referenceLength) {
            *allele = NULL;
        }
        else {
            if (position < lowestPosition)
                lowestPosition = position;
        }
    }

    alleles.erase(remove(alleles.begin(), alleles.end(), (Allele*)NULL), alleles.end());

}

pair<int, long int> AlleleParser::nextInputVariantPosition(void) {
    // are we past the last one in the sequence?
    if (usingVariantInputAlleles &&
        ((inputVariantAlleles.find(currentRefID) != inputVariantAlleles.end()
          && inputVariantAlleles[currentRefID].upper_bound(currentPosition) != inputVariantAlleles[currentRefID].end())
         || inputVariantAlleles.upper_bound(currentRefID) != inputVariantAlleles.end())) {
        map<long, vector<Allele> >& inChrom = inputVariantAlleles[currentRefID];
        map<long, vector<Allele> >::iterator ic = inChrom.upper_bound(currentPosition);
        if (ic != inChrom.end()) {
            return make_pair(currentRefID, ic->first);
        } else {
            // find next chrom with input alleles
            map<int, map<long, vector<Allele> > >::iterator nc
              = inputVariantAlleles.upper_bound(currentRefID);
            if (nc != inputVariantAlleles.end()) {
                return make_pair(nc->first, nc->second.begin()->first);
            } else {
                return make_pair(-1, 0);
            }
        }
    }
    return make_pair(-1, 0);
}

void AlleleParser::getAllInputVariants(void) {
    string nullstr;
    getInputVariantsInRegion(nullstr);
}

void AlleleParser::getInputVariantsInRegion(string& seq, long start, long end) {

    if (!usingVariantInputAlleles) return;

    // get the variants in the target region
    vcflib::Variant var(variantCallInputFile);
    if (!seq.empty()) {
        variantCallInputFile.setRegion(seq, start, end);
    }
    bool ok;
    while (ok = variantCallInputFile.getNextVariant(*currentVariant)) {

        long int pos = currentVariant->position - 1;
        // get alternate alleles
        bool includePreviousBaseForIndels = true;
        map<string, vector<vcflib::VariantAllele> > variantAlleles = currentVariant->parsedAlternates();
        // TODO this would be a nice option: why does it not work?
        //map<string, vector<vcflib::VariantAllele> > variantAlleles = currentVariant->flatAlternates();
        vector< vector<vcflib::VariantAllele> > orderedVariantAlleles;
        for (vector<string>::iterator a = currentVariant->alt.begin();
          a != currentVariant->alt.end(); ++a) {
            orderedVariantAlleles.push_back(variantAlleles[*a]);
        }

        vector<Allele> genotypeAlleles;
        set<long int> alternatePositions;

        for (vector< vector<vcflib::VariantAllele> >::iterator
          g = orderedVariantAlleles.begin();
          g != orderedVariantAlleles.end(); ++g) {

            vector<vcflib::VariantAllele>& altAllele = *g;

            vector<Allele> alleles;

            for (vector<vcflib::VariantAllele>::iterator v = altAllele.begin();
              v != altAllele.end(); ++v) {
                vcflib::VariantAllele& variant = *v;
                long int allelePos = variant.position - 1;
                AlleleType type;
                string alleleSequence = variant.alt;

                int len = 0;
                int reflen = 0;
                string cigar;

                // XXX
                // FAIL
                // you need to add in the reference bases between the non-reference ones!
                // to allow for complex events!

                if (variant.ref == variant.alt) {
                    // XXX note that for reference alleles, we only use the first base internally
                    // but this is technically incorrect, so this hack should be noted
                    len = variant.ref.size();
                    reflen = len;
                    //alleleSequence = alleleSequence.at(0); // take only the first base
                    type = ALLELE_REFERENCE;
                    cigar = convert(len) + "M";
                } else if (variant.ref.size() == variant.alt.size()) {
                    len = variant.ref.size();
                    reflen = len;
                    if (variant.ref.size() == 1) {
                        type = ALLELE_SNP;
                    } else {
                        type = ALLELE_MNP;
                    }
                    cigar = convert(len) + "X";
                } else if (variant.ref.size() > variant.alt.size()) {
                    type = ALLELE_DELETION;
                    len = variant.ref.size() - variant.alt.size();
                    allelePos -= 1;
                    reflen = len + 2;
                    alleleSequence =
                        uppercase(reference.getSubSequence(currentVariant->sequenceName, allelePos, 1))
                        + alleleSequence
                        + uppercase(reference.getSubSequence(currentVariant->sequenceName, allelePos+1+len, 1));
                    cigar = "1M" + convert(len) + "D" + "1M";
                } else {
                    // we always include the flanking bases for these elsewhere, so here too in order to be consistent and trigger use
                    type = ALLELE_INSERTION;
                    // add previous base and post base to match format typically used for calling
                    allelePos -= 1;
                    alleleSequence =
                        uppercase(reference.getSubSequence(currentVariant->sequenceName, allelePos, 1))
                        + alleleSequence
                        + uppercase(reference.getSubSequence(currentVariant->sequenceName, allelePos+1, 1));
                    len = variant.alt.size() - var.ref.size();
                    cigar = "1M" + convert(len) + "I" + "1M";
                    reflen = 2;
                }
                // TODO deal woth complex subs

                Allele allele = genotypeAllele(type, alleleSequence, (unsigned int) len, cigar, (unsigned int) reflen, allelePos);
                DEBUG("input allele: " << allele.referenceName << " " << allele);
                //cerr << "input allele: " << allele.referenceName << " " << allele << endl;

                //alleles.push_back(allele);
                genotypeAlleles.push_back(allele);

                if (allele.type != ALLELE_REFERENCE) {
                    inputVariantAlleles[bamMultiReader.GETREFID(currentVariant->sequenceName)][allele.position].push_back(allele);
                    alternatePositions.insert(allele.position);
                }
            }
        }
    }
}

void AlleleParser::updateInputVariants(long int pos, int referenceLength) {

    //cerr << "updating input variants (?) " << pos << " + " << referenceLength << " >? " << rightmostInputAllelePosition << endl;
    if (!usingVariantInputAlleles) return;

    if (pos + referenceLength > rightmostInputAllelePosition) {
        long int start = rightmostInputAllelePosition;
        if (start == 0) {
            start = rightmostHaplotypeBasisAllelePosition;
        }

        /*
        stringstream r;
        r << currentSequenceName << ":" << start
          << "-" << pos + referenceLength + CACHED_BASIS_HAPLOTYPE_WINDOW;
        cerr << "getting variants in " << r.str() << endl;
        */

        // tabix expects 1-based, fully closed regions for ti_parse_region()
        // (which is what setRegion() calls eventually)
        bool gotRegion = false;
        if (referenceLength > 0) {
            gotRegion = variantCallInputFile.setRegion(currentSequenceName,
                                                       start + 1,
                                                       pos + referenceLength + CACHED_BASIS_HAPLOTYPE_WINDOW + 1);
        } else {
            // whole chromosome
            gotRegion = variantCallInputFile.setRegion(currentSequenceName);
        }

        if (gotRegion) {

            // get the variants in the target region
            vcflib::Variant var(variantCallInputFile);
            bool ok;
            while (ok = variantCallInputFile.getNextVariant(*currentVariant)) {

                DEBUG("getting input alleles from input VCF at position " << currentVariant->sequenceName << ":" << currentVariant->position);
                long int pos = currentVariant->position - 1;
                // get alternate alleles
                bool includePreviousBaseForIndels = true;
                map<string, vector<vcflib::VariantAllele> > variantAlleles = currentVariant->parsedAlternates();
                // TODO this would be a nice option: why does it not work?
                //map<string, vector<vcflib::VariantAllele> > variantAlleles = currentVariant->flatAlternates();
                vector< vector<vcflib::VariantAllele> > orderedVariantAlleles;
                for (vector<string>::iterator a = currentVariant->alt.begin(); a != currentVariant->alt.end(); ++a) {
                    orderedVariantAlleles.push_back(variantAlleles[*a]);
                }

                vector<Allele> genotypeAlleles;
                set<long int> alternatePositions;

                for (vector< vector<vcflib::VariantAllele> >::iterator g = orderedVariantAlleles.begin(); g != orderedVariantAlleles.end(); ++g) {

                    vector<vcflib::VariantAllele>& altAllele = *g;

                    vector<Allele> alleles;

                    for (vector<vcflib::VariantAllele>::iterator v = altAllele.begin(); v != altAllele.end(); ++v) {
                        vcflib::VariantAllele& variant = *v;
                        long int allelePos = variant.position - 1;
                        AlleleType type;
                        string alleleSequence = variant.alt;

                        int len = 0;
                        int reflen = 0;
                        string cigar;

                        // XXX
                        // FAIL
                        // you need to add in the reference bases between the non-reference ones!
                        // to allow for complex events!

                        if (variant.ref == variant.alt) {
                            // XXX note that for reference alleles, we only use the first base internally
                            // but this is technically incorrect, so this hack should be noted
                            len = variant.ref.size();
                            reflen = len;
                            //alleleSequence = alleleSequence.at(0); // take only the first base
                            type = ALLELE_REFERENCE;
                            cigar = convert(len) + "M";
                        } else if (variant.ref.size() == variant.alt.size()) {
                            len = variant.ref.size();
                            reflen = len;
                            if (variant.ref.size() == 1) {
                                type = ALLELE_SNP;
                            } else {
                                type = ALLELE_MNP;
                            }
                            cigar = convert(len) + "X";
                        } else if (variant.ref.size() > variant.alt.size()) {
                            type = ALLELE_DELETION;
                            len = variant.ref.size() - variant.alt.size();
                            allelePos -= 1;
                            reflen = len + 2;
                            alleleSequence =
                                uppercase(reference.getSubSequence(currentSequenceName, allelePos, 1))
                                + alleleSequence
                                + uppercase(reference.getSubSequence(currentSequenceName, allelePos+1+len, 1));
                            cigar = "1M" + convert(len) + "D" + "1M";
                        } else {
                            // we always include the flanking bases for these elsewhere, so here too in order to be consistent and trigger use
                            type = ALLELE_INSERTION;
                            // add previous base and post base to match format typically used for calling
                            allelePos -= 1;
                            alleleSequence =
                                uppercase(reference.getSubSequence(currentSequenceName, allelePos, 1))
                                + alleleSequence
                                + uppercase(reference.getSubSequence(currentSequenceName, allelePos+1, 1));
                            len = variant.alt.size() - var.ref.size();
                            cigar = "1M" + convert(len) + "I" + "1M";
                            reflen = 2;
                        }
                        // TODO deal woth complex subs

                        Allele allele = genotypeAllele(type, alleleSequence, (unsigned int) len, cigar, (unsigned int) reflen, allelePos);
                        DEBUG("input allele: " << allele.referenceName << " " << allele);

                        //alleles.push_back(allele);
                        genotypeAlleles.push_back(allele);

                        if (allele.type != ALLELE_REFERENCE) {
                            inputVariantAlleles[bamMultiReader.GETREFID(allele.referenceName)][allele.position].push_back(allele);
                            alternatePositions.insert(allele.position);
                        }

                    }

                }

                // store the allele counts, if they are provided
                //
            }

            if (!ok) hasMoreVariants = false;
        }
        /*
        for (map<long int, vector<Allele> >::iterator v = inputVariantAlleles.begin(); v != inputVariantAlleles.end(); ++v) {
            vector<Allele>& iv = v->second;
            cerr << "input variants pos = " << v->first << endl;
            for (vector<Allele>::iterator a = iv.begin(); a != iv.end(); ++a) {
                cerr << *a << endl;
            }
        }
        */
        //rightmostHaplotypeBasisAllelePosition = pos + referenceLength + CACHED_BASIS_HAPLOTYPE_WINDOW;
        //rightmostInputAllelePosition = pos + referenceLength + CACHED_BASIS_HAPLOTYPE_WINDOW;
    }

}

/*
void AlleleParser::addCurrentGenotypeLikelihoods(map<int, vector<Genotype> >& genotypesByPloidy,
    vector<vector<SampleDataLikelihood> >& sampleDataLikelihoods) {

    // check if there are any genotype likelihoods at the current position
    if (inputGenotypeLikelihoods.find(currentPosition) != inputGenotypeLikelihoods.end()) {

        map<string, map<string, long double> >& inputLikelihoodsBySample = inputGenotypeLikelihoods[currentPosition];

        vector<Genotype*> genotypePtrs;
        for (map<int, vector<Genotype> >::iterator gp = genotypesByPloidy.begin(); gp != genotypesByPloidy.end(); ++gp) {
            vector<Genotype>& genotypes = gp->second;
            for (vector<Genotype>::iterator g = genotypes.begin(); g != genotypes.end(); ++g) {
                genotypePtrs.push_back(&*g);
            }
        }
        // if there are, add them to the sample data likelihoods
        for (map<string, map<string, long double> >::iterator gls = inputLikelihoodsBySample.begin();
                gls != inputLikelihoodsBySample.end(); ++gls) {
            const string& sampleName = gls->first;
            map<string, long double>& likelihoods = gls->second;
            map<Genotype*, long double> likelihoodsPtr;
            for (map<string, long double>::iterator gl = likelihoods.begin(); gl != likelihoods.end(); ++gl) {
                const string& genotype = gl->first;
                long double l = gl->second;
                for (vector<Genotype*>::iterator g = genotypePtrs.begin(); g != genotypePtrs.end(); ++g) {
                    if (convert(**g) == genotype) {
                        likelihoodsPtr[*g] = l;
                    }
                }
            }

            Result sampleData;
            sampleData.name = sampleName;
            // TODO add null sample object to sampleData
            // do you need to????
            for (map<Genotype*, long double>::iterator p = likelihoodsPtr.begin(); p != likelihoodsPtr.end(); ++p) {
                sampleData.push_back(SampleDataLikelihood(sampleName, nullSample, p->first, p->second, 0));
            }
            sortSampleDataLikelihoods(sampleData);
            if (!sampleData.empty()) {
                sampleDataLikelihoods.push_back(sampleData);
            }
        }
    }
}


void AlleleParser::getInputAlleleCounts(vector<Allele>& genotypeAlleles, map<string, int>& inputACs) {
    // are there input ACs?
    //
    // if so, match them to the genotype alleles
    if (inputAlleleCounts.find(currentPosition) != inputAlleleCounts.end()) {
        map<Allele, int>& inputCounts = inputAlleleCounts[currentPosition];
        // XXX NB. We only use ACs for alleles in genotypeAlleles
        for (vector<Allele>::iterator a = genotypeAlleles.begin(); a != genotypeAlleles.end(); ++a) {
            if (inputCounts.find(*a) != inputCounts.end()) {
                inputACs[a->currentBase] = inputCounts[*a];
            }
        }
    }
}
*/

void AlleleParser::removeAllelesWithoutReadSpan(vector<Allele*>& alleles, int probeLength, int haplotypeLength) {
    for (vector<Allele*>::iterator a = alleles.begin(); a != alleles.end(); ++a) {
        Allele* allele = *a;
        if (!(allele->position == currentPosition && allele->referenceLength == haplotypeLength))
            continue;
        // require additionally
        int additionalRequiredBases = probeLength - allele->alternateSequence.size();
        int requiredFlank = ceil((double) additionalRequiredBases / 2);
        DEBUG2(allele << " needs at least " << additionalRequiredBases
              << " bpleft " << allele->read5pNonNullBases() << " bpright " << allele->read3pNonNullBases());
        if (additionalRequiredBases > 0 &&
            (allele->read5pNonNullBases() < additionalRequiredBases
             || allele->read3pNonNullBases() < additionalRequiredBases)) {
            DEBUG("removing " << allele << " as it does not have the required probe length");
            *a = NULL;
        }
    }
    alleles.erase(remove(alleles.begin(), alleles.end(), (Allele*)NULL), alleles.end());
}

void AlleleParser::removeNonOverlappingAlleles(vector<Allele*>& alleles, int haplotypeLength, bool getAllAllelesInHaplotype) {
    for (vector<Allele*>::iterator a = alleles.begin(); a != alleles.end(); ++a) {
        Allele* allele = *a;
        if (allele->type == ALLELE_REFERENCE) {
            // does the reference allele overlap the haplotype
            if (getAllAllelesInHaplotype
                && !(currentPosition <= allele->position && allele->position < currentPosition + haplotypeLength)) {
                //cerr << *a << " is not in haplotype" << endl;
                *a = NULL;
            } else if (!(allele->position <= currentPosition
                         && allele->position + allele->referenceLength >= currentPosition + haplotypeLength)) {
                //cerr << *a << " is not fully overlapping haplotype from " << currentPosition << " to " << currentPosition + haplotypeLength << endl;
                *a = NULL;
            } else if (currentPosition < allele->position) { // not there yet
                //cerr << *a << " is not before current position" << endl;
                allele->processed = false;
                *a = NULL;
            }
        } else { // snps, insertions, deletions
            if (getAllAllelesInHaplotype
                && !(currentPosition <= allele->position && allele->position < currentPosition + haplotypeLength)) {
                *a = NULL;
            } else if (!(currentPosition == allele->position && allele->referenceLength == haplotypeLength)) {
                *a = NULL;
            } else if (currentPosition + haplotypeLength <= allele->position) {
                allele->processed = false;
                *a = NULL;
            }
        }
    }
    alleles.erase(remove(alleles.begin(), alleles.end(), (Allele*)NULL), alleles.end());
}

// removes alleles which are filtered at the current position, and unsets their 'processed' flag so they are later evaluated
void AlleleParser::removeFilteredAlleles(vector<Allele*>& alleles) {
    for (vector<Allele*>::iterator allele = alleles.begin(); allele != alleles.end(); ++allele) {
        if ((*allele)->quality < parameters.BQL0 || (*allele)->currentBase == "N") {
            (*allele)->processed = false; // force re-processing later
            *allele = NULL;
        }
    }
    alleles.erase(remove(alleles.begin(), alleles.end(), (Allele*)NULL), alleles.end());
}

void AlleleParser::removePreviousAlleles(vector<Allele*>& alleles) {
    for (vector<Allele*>::iterator a = alleles.begin(); a != alleles.end(); ++a) {
        Allele* allele = *a;
        if (allele->position + allele->referenceLength <= currentPosition) {
            allele->processed = true;
            *a = NULL;
        }
    }
    alleles.erase(remove(alleles.begin(), alleles.end(), (Allele*)NULL), alleles.end());
}

// steps our position/beddata/reference pointers through all positions in all
// targets, returns false when we are finished
//
// pushes and pulls alignments out of our queue of overlapping alignments via
// updateAlignmentQueue() as we progress
//
// returns true if we still have more targets to process
// false otherwise
bool AlleleParser::toNextTarget(void) {

    DEBUG("to next target");

    clearRegisteredAlignments();

    // reset haplotype length; there is no last call in this sequence; it isn't relevant
    lastHaplotypeLength = 0;

    if (targets.empty() && usingVariantInputAlleles) {
        // we are processing everything, so load the entire input variant allele set
        getAllInputVariants();
    }

    // load first target if we have targets and have not loaded the first
    if (!parameters.useStdin && !targets.empty()) {

        bool ok = false;

        // try to load the first target if we need to
        if (!currentTarget) {
            ok = loadTarget(&targets.front()) && getFirstAlignment();
        }

        // step through targets until we get to one with alignments
        while (!ok && currentTarget != &targets.back()) {
            if (!loadTarget(++currentTarget)) {
                continue;
            }
            if (ok = getFirstAlignment()) {
                break;
            }
        }

        if (!ok) {
            return loadNextPositionWithInputVariant();
        }

    // stdin, no targets cases
    } else if (!currentTarget && (parameters.useStdin || targets.empty())) {
        // if we have a target for limiting the analysis, use it
        // this happens when you specify stdin + a region string
        if (!targets.empty()) {
            currentTarget = &targets.front();
            loadTarget(currentTarget);
        }
        if (!getFirstAlignment()) {
            ERROR("Could not get first alignment from target");
            return false;
        }
        loadNextPositionWithAlignmentOrInputVariant(currentAlignment);
        //loadReferenceSequence(currentAlignment); // this seeds us with new reference sequence
        // however, if we have a target list of variants and we should also respect them
    // we've reached the end of file, or stdin
    } else if (parameters.useStdin || targets.empty()) {
        return false;
    }

    if (currentTarget && usingVariantInputAlleles) {
        getInputVariantsInRegion(currentTarget->seq, currentTarget->left, currentTarget->right);
    }

    loadReferenceSequence(currentSequenceName);

    justSwitchedTargets = true;
    return true;

}


// TODO refactor this to allow reading from stdin or reading the whole file
// without loading each sequence as a target
bool AlleleParser::loadTarget(BedTarget* target) {

    currentTarget = target;

    DEBUG("processing target " << currentTarget->desc << " " <<
          currentTarget->seq << " " << currentTarget->left << " " <<
          currentTarget->right + 1);
    DEBUG2("loading target reference subsequence");

    loadReferenceSequence(currentTarget->seq);

    DEBUG2("setting new position " << currentTarget->left);
    currentPosition = currentTarget->left;
    rightmostHaplotypeBasisAllelePosition = currentTarget->left;

#ifdef HAVE_BAMTOOLS
    if (!bamMultiReader.SetRegion(currentRefID, currentTarget->left, currentRefID, currentTarget->right + 1)) { // bamtools expects 0-based, half-open
        ERROR("Could not SetRegion to " << currentTarget->seq << ":" << currentTarget->left << ".." << currentTarget->right + 1);
        cerr << bamMultiReader.GetErrorString() << endl;
        return false;
    }
#else
    if (!bamMultiReader.SetRegion(SeqLib::GenomicRegion(currentRefID, currentTarget->left, currentTarget->right + 1))) { // bamtools expects 0-based, half-open
        ERROR("Could not SetRegion to " << currentTarget->seq << ":" << currentTarget->left << ".." << currentTarget->right + 1);
        return false;
    }
#endif

    if (variantCallInputFile.is_open()) {
        stringstream r;
        // tabix expects 1-based, fully closed regions for ti_parse_region()
        // (which is what setRegion() calls eventually)
        r << currentTarget->seq << ":" << currentTarget->left + 1 << "-" << currentTarget->right + 1;
        if (!variantCallInputFile.setRegion(r.str())) {
            WARNING("Could not set the region of the variants input file to " <<
                    currentTarget->seq << ":" << currentTarget->left << ".." <<
                    currentTarget->right + 1);
            //return false;
        } else {
            DEBUG("set region of variant input file to " <<
                    currentTarget->seq << ":" << currentTarget->left << ".." <<
                    currentTarget->right + 1);
        }
    }

    // now that we've jumped, reset the hasMoreAlignments counter
    hasMoreAlignments = true;

    DEBUG2("set region");

    return true;

}

bool AlleleParser::getFirstAlignment(void) {

    bool hasAlignments = true;
    if (!GETNEXT(bamMultiReader, currentAlignment)) {
      hasAlignments = false;
    } else {
      while (!currentAlignment.ISMAPPED) {
	if (!GETNEXT(bamMultiReader, currentAlignment)) { 
	  hasAlignments = false;
	  break;
	}
      }
    }

    if (hasAlignments) {
        DEBUG2("got first alignment in target region");
    } else {
        if (currentTarget) {
            DEBUG("Could not find any mapped reads in target region " << currentSequenceName << ":" << currentTarget->left << ".." << currentTarget->right + 1);
        } else {
            DEBUG("Could not find any mapped reads in target region " << currentSequenceName);
        }
        return false;
    }

    return true;

}

bool AlleleParser::getFirstVariant(void) {

    hasMoreVariants = false;
    if (variantCallInputFile.is_open()) {
        if (!variantCallInputFile.getNextVariant(*currentVariant)) {
            hasMoreVariants = false;
        } else {
            hasMoreVariants = true;
        }

        if (hasMoreVariants) {
            DEBUG2("got first variant in target region");
        } else {
            return false;
        }
    }

    return true;

}

void AlleleParser::clearRegisteredAlignments(void) {
    DEBUG2("clearing registered alignments and alleles");
    registeredAlignments.clear();
    registeredAlleles.clear();
}

// TODO
// this should be simplified
// there are two modes of operation
// that in which we have targets
// and that without
//
// if we have targets, we need to keep track of which we're in
// and if we're outside of it, try to get to the next one
// and, if we have targets, we will try to jump around the bam file
//
// if we don't have targets we will just GetNextAlignment until we can't
// anymore.  all positionality of the parser will respond to input alignments.
//
// rewrite things so that we aren't strung out between 8 functions
//

// stepping
//
// if the next position is outside of target region
// seek to next target which is in-bounds for its sequence
// if none exist, return false
//
bool AlleleParser::toNextPosition(void) {
    // is this our first position? (indicated by empty currentSequenceName)
    // if so, load it up
    bool first_pos = false;
    if (currentSequenceName.empty()) {
        DEBUG("loading first target");
        if (!toNextTarget()) {
            return false;
        }
        first_pos = true;
    }

    // here we assume we are processing an entire BAM or one contiguous region
    if (parameters.useStdin || targets.empty()) {
        // here we loop over unaligned reads at the beginning of a target
        // we need to get to a mapped read to figure out where we are
      while (hasMoreAlignments && !currentAlignment.ISMAPPED) {
	hasMoreAlignments = GETNEXT(bamMultiReader, currentAlignment);
    }
        // determine if we have more alignments or not
        if (!hasMoreAlignments) {
            if (hasMoreInputVariants()) {
                // continue as we have more variants
                DEBUG("continuing because we have more input variants");
                loadNextPositionWithInputVariant();
            } else if (registeredAlignments.empty()) {
                DEBUG("no more alignments in input");
                return false;
            } else if (currentPosition >= currentSequence.size() + currentSequenceStart) {
                DEBUG("no more alignments in input");
                DEBUG("at end of sequence");
                return false;
            } else {
                ++currentPosition;
            }
        } else {
            // step the position
            if (!first_pos) {
                ++currentPosition;
            }
            // if the current position of this alignment is outside of the reference sequence length
            // we need to switch references
            if (currentPosition >= reference.sequenceLength(currentSequenceName)
                || registeredAlignments.empty() && currentRefID != currentAlignment.REFID) {
                DEBUG("at end of sequence");
                clearRegisteredAlignments();
                loadNextPositionWithAlignmentOrInputVariant(currentAlignment);
                justSwitchedTargets = true;
            }
        }
    } else {
        // or if it's not we should step to the next position
        if (!first_pos) {
            ++currentPosition;
        }
        // if we've run off the right edge of a target, jump
        if (currentPosition > currentTarget->right) {
            // time to move to a new target
            DEBUG("next position " << (long int) currentPosition
                  <<  " outside of current target right bound " << currentTarget->right + 1);
            // try to get to the next one, and if this fails, bail out
            if (!toNextTarget()) {
                DEBUG("no more targets, finishing");
                return false;
            }
            justSwitchedTargets = true;
        }
    }

    // so we have to make sure it's still there (this matters in low-coverage)
    currentReferenceBase = currentReferenceBaseChar();

    // handle the case in which we don't have targets but in which we've switched reference sequence

    DEBUG("processing position " << (long unsigned int) currentPosition + 1 << " in sequence " << currentSequenceName);
    vector<Allele*> newAlleles;
    updateAlignmentQueue(currentPosition, newAlleles);
    addToRegisteredAlleles(newAlleles);
    DEBUG2("updating variants");
    // done typically at each new read, but this handles the case where there is no data for a while
    //updateInputVariants(currentPosition, 1);

    DEBUG2("updating registered alleles");
    updateRegisteredAlleles(); // this removes unused left-flanking sequence
    //DEBUG2("updating prior variant alleles");
    //updatePriorAlleles();

    // if we have alignments which ended at the previous base, erase them and their alleles
    // TODO check that this doesn't leak...
    DEBUG2("erasing old registered alignments");
    map<long unsigned int, deque<RegisteredAlignment> >::iterator f = registeredAlignments.begin();
    while (f != registeredAlignments.end()
           && f->first < currentPosition - lastHaplotypeLength) {
        registeredAlignments.erase(f++);
    }

    // remove past registered alleles
    DEBUG2("marking previous alleles as processed and removing from registered alleles");
    removePreviousAlleles(registeredAlleles);
    sort(registeredAlleles.begin(), registeredAlleles.end());
    registeredAlleles.erase(unique(registeredAlleles.begin(), registeredAlleles.end()), registeredAlleles.end());

    // and do the same for the variants from the input VCF
    /*
    DEBUG2("erasing old input variant alleles");
    if (inputVariantAlleles.find(currentSequenceName) != inputVariantAlleles.end()) {
        map<long int, vector<Allele> >::iterator v = inputVariantAlleles[currentSequenceName].begin();
        while (v != inputVariantAlleles[currentSequenceName].end() && v->first < currentPosition) {
            inputVariantAlleles[currentSequenceName].erase(v++);
        }
    }
    */

    DEBUG2("erasing old input haplotype basis alleles");
    map<long int, vector<AllelicPrimitive> >::iterator z = haplotypeBasisAlleles.begin();
    while (z != haplotypeBasisAlleles.end() && z->first < currentPosition) {
        haplotypeBasisAlleles.erase(z++);
    }

    DEBUG2("erasing old cached repeat counts");
    map<long int, map<string, int> >::iterator rc = cachedRepeatCounts.begin();
    while (rc != cachedRepeatCounts.end() && rc->first < currentPosition) {
        cachedRepeatCounts.erase(rc++);
    }

    return true;

}

// XXX for testing only, steps targets but does nothing
bool AlleleParser::dummyProcessNextTarget(void) {

    if (!toNextTarget()) {
        DEBUG("no more targets, finishing");
        return false;
    }

    while (GETNEXT(bamMultiReader, currentAlignment)) { }

    return true;
}

void AlleleParser::removeDuplicateAlleles(Samples& samples, map<string, vector<Allele*> >& alleleGroups, int allowedAlleleTypes, int haplotypeLength, Allele& refallele) {

    map<string, int> seqCounts;
    bool multipleAllelesWithIdenticalAlts = false;
    string refseq = currentReferenceHaplotype();
    ++seqCounts[refseq];
    for (map<string, vector<Allele*> >::iterator a = alleleGroups.begin(); a != alleleGroups.end(); ++a) {
        Allele& allele = *a->second.front();
        if (seqCounts[allele.alternateSequence] > 0) {
            multipleAllelesWithIdenticalAlts = true;
            break;
        } else {
            ++seqCounts[allele.alternateSequence];
        }
    }

    if (multipleAllelesWithIdenticalAlts) {
        homogenizeAlleles(alleleGroups, refseq, refallele);
        getAlleles(samples, allowedAlleleTypes, haplotypeLength, false, true);
        alleleGroups.clear();
        groupAlleles(samples, alleleGroups);  // groups by alternate sequence
    }

}

// adjusts the registered alignment and contained alleles so that one allele
// covers the entire haplotype window
// returns a vector of pointers to alleles generated in this process
// alleles which are discarded are not explicitly removed, but 'squashed',
// which triggers their collection later
bool RegisteredAlignment::fitHaplotype(int haplotypeStart, int haplotypeLength, Allele*& aptr, bool allowPartials) {

    // if the read overlaps the haplotype window,
    // generate one Allele to describe the read in that region
    // and "squash" the unused ones
    vector<Allele*> newAllelesPtr;
    vector<Allele> newAlleles;

    int haplotypeEnd = haplotypeStart + haplotypeLength;

    //if (containedAlleleTypes == ALLELE_REFERENCE) {
    //    return false;
    //}
    /*
    cerr << "start: " << start << " end: " << end << endl;
    cerr << "haplotypestart: " << haplotypeStart << " haplotypeend: " << haplotypeEnd << endl;
    cerr << "registered alignment alleles," << endl << alleles << endl;
    */

    // save and bail out if we can't construct a haplotype allele
    vector<Allele> savedAlleles = alleles;

    if ((allowPartials && (start <= haplotypeEnd || end >= haplotypeStart))
        || (start <= haplotypeStart && end >= haplotypeEnd)) {
        vector<Allele>::iterator a = alleles.begin();
        //cerr << "trying to find overlapping haplotype alleles for the range " << haplotypeStart << " to " << haplotypeEnd << endl;
        while (a + 1 != alleles.end() && a->position + a->referenceLength <= haplotypeStart) {
            ++a;
        }
        vector<Allele>::iterator b = a;
        while (b + 1 != alleles.end() && b->position + b->referenceLength < haplotypeEnd) {
            ++b;
        }

        // do not attempt to build haplotype alleles where there are non-contiguous reads
        for (vector<Allele>::iterator p = alleles.begin(); p != alleles.end(); ++p) {
            if (p != alleles.begin()) {
                if (p->position != (p - 1)->position + (p - 1)->referenceLength) {
                    //cerr << "non-contiguous reads, cannot construct haplotype allele" << endl;
                    return true;
                }
            }
        }

        // conceptually it will be easier to work on the haplotype obs if the reference alleles match the haplotype specification
        //if (a == b && a->isReference()) {
            // break the reference observation
            //cerr << "we just have a reference allele" << endl;
            //return true;
        //}

        string seq;
        vector<pair<int, string> > cigar;
        vector<short> quals;

        // now "a" should overlap the start of the haplotype block, and "b" the end
        //cerr << "block start overlaps: " << *a << endl;
        //cerr << "block end overlaps: " << *b << endl;
        //cerr << "haplotype start: " << haplotypeStart << endl;

        for (vector<Allele>::iterator p = a; p != (b+1); ++p) {
            if (p->isNull()) return false; // can't assemble across NULL alleles
        }

        // adjust a to match the start of the haplotype block
        if (a->position == haplotypeStart) {
            // nothing to do!
        } else if (a->position < haplotypeStart) {
            // squeeze bases off the front of this allele onto the last allele
            // generating a new allele if there isn't one
            Allele newAllele = *a;
            newAllele.subtractFromEnd(a->position + a->referenceLength - haplotypeStart, seq, cigar, quals);
            a->subtractFromStart(haplotypeStart - a->position, seq, cigar, quals);
            newAlleles.push_back(newAllele);
        }

        if (b->position + b->referenceLength == haplotypeEnd) {
            // nothing to do!!!!
        } else if (b->position + b->referenceLength > haplotypeEnd) {
            Allele newAllele = *b;
            newAllele.subtractFromStart(haplotypeEnd - b->position, seq, cigar, quals);
            if (isUnflankedIndel(newAllele)) {
                if (b + 1 != alleles.end()) {
                    ++b;
                }
            } else {
                b->subtractFromEnd(b->position + b->referenceLength - haplotypeEnd, seq, cigar, quals);
                newAlleles.push_back(newAllele);
            }
        }

        // now, for everything between a and b, merge them into one allele
        while (a != b) {
            vector<pair<int, string> > cigarV = splitCigar(a->cigar);
            vector<Allele>::iterator p = a + 1;
            // update the quality of the merged allele in the same way as we do
            // for complex events
            if (!a->isReference() && !a->isNull())  {
                p->quality = min(a->quality, p->quality);  // note that phred and log are inverted
                p->lnquality = max(a->lnquality, p->lnquality);
            }
            p->addToStart(a->alternateSequence, cigarV, a->baseQualities);
            a->squash();
            ++a;
        }

        // remove any 0-length alleles, these are useless
        // this operation requires independent removal of references to these alleles (e.g. registeredAlleles.clear())
        alleles.erase(remove_if(alleles.begin(), alleles.end(), isEmptyAllele), alleles.end());

        for (vector<Allele>::iterator p = newAlleles.begin(); p != newAlleles.end(); ++p) {
            alleles.push_back(*p);
        }

        AllelePositionCompare apcomp;
        sort(alleles.begin(), alleles.end(), apcomp);

        // now the pointers have changed, so find the allele we want... again!!!!!!
        //cerr << "registered alignment alleles, after haplotype construction," << endl << alleles << endl;
        bool hasHaplotypeAllele = false;
        bool dividedIndel = false;
        for (vector<Allele>::iterator p = alleles.begin(); p != alleles.end(); ++p) {
            // fix the "base"
            if (!p->isReference()) {
                p->update(haplotypeLength);
            }
            //cerr << *p << endl;
            if (p->position == haplotypeStart && p->position + p->referenceLength == haplotypeEnd) {
                aptr = &*p;
                if (isUnflankedIndel(*p)) {
                    hasHaplotypeAllele = false;
                    dividedIndel = true;
                } else {
                    hasHaplotypeAllele = true;
                }
                break;
            }
        }

        if (hasHaplotypeAllele) {
            //cerr << "registered alignment alleles after (pass)," << endl << alleles << endl;
            return true;
        } else {
            if (!allowPartials) {
                alleles = savedAlleles; // reset alleles
            }
            //cerr << "registered alignment alleles after (fail)," << endl << alleles << endl;
            return false;
            //assert(hasHaplotypeAllele);
        }

    } else {
        cerr << "registered alignment alleles after (pass)," << endl << alleles << endl;
        return true;
    }

}

void AlleleParser::buildHaplotypeAlleles(
    vector<Allele>& alleles,
    Samples& samples,
    map<string, vector<Allele*> >& alleleGroups,
    // provides observation group counts, counts of partial observations
    map<string, vector<Allele*> >& partialObservationGroups,
    map<Allele*, set<Allele*> >& partialObservationSupport,
    int allowedAlleleTypes) {

    int haplotypeLength = 1;
    for (vector<Allele>::iterator a = alleles.begin(); a != alleles.end(); ++a) {
        Allele& allele = *a;
        if (allele.isReference()) continue;
        // check if there are any complex alleles
        if (allele.referenceLength > haplotypeLength) {
            DEBUG("reference length of " << allele << " is " << allele.referenceLength
                  << " so extending haplotype");
            haplotypeLength = allele.referenceLength;
        }
        // check if we are embedded in a repeat structure
        if (allele.repeatRightBoundary > currentPosition + haplotypeLength) {
            DEBUG("right boundary " << allele.repeatRightBoundary << " for " << allele << " is past "
                  << currentPosition + haplotypeLength);
            haplotypeLength = allele.repeatRightBoundary - currentPosition;
        }
    }

    // return here if we have no registered alignments
    if (registeredAlignments.empty()) return;

    // always attempt to determine haplotype length in this fashion
    {

        DEBUG("haplotype length is " << haplotypeLength);

        // NB: for indels in tandem repeats, if the indel sequence is
        // derived from the repeat structure, build the haplotype
        // across the entire repeat pattern.  This ensures we actually
        // can discriminate between reference and indel/complex
        // alleles in the most common misalignment case.  For indels
        // that match the repeat structure, we have cached the right
        // boundary of the repeat.  We build the haplotype to the
        // maximal boundary indicated by the present alleles.

        int oldHaplotypeLength = haplotypeLength;
        do {
            oldHaplotypeLength = haplotypeLength;

            // rebuild everything...
            registeredAlleles.clear();
            samples.clear();

            long int maxAlignmentEnd = registeredAlignments.rbegin()->first;
            for (long int i = currentPosition+1; i < maxAlignmentEnd; ++i) {
                deque<RegisteredAlignment>& ras = registeredAlignments[i];
                for (deque<RegisteredAlignment>::iterator r = ras.begin(); r != ras.end(); ++r) {
                    RegisteredAlignment& ra = *r;
                    if (ra.start > currentPosition && ra.start < currentPosition + haplotypeLength
                        || ra.end > currentPosition && ra.end < currentPosition + haplotypeLength) {
                        Allele* aptr;
                        bool allowPartials = true;
                        ra.fitHaplotype(currentPosition, haplotypeLength, aptr, allowPartials);
                        for (vector<Allele>::iterator a = ra.alleles.begin(); a != ra.alleles.end(); ++a) {
                            registeredAlleles.push_back(&*a);
                        }
                    }
                }
            }

            getAlleles(samples, allowedAlleleTypes, haplotypeLength, true, true);
            alleleGroups.clear();
            groupAlleles(samples, alleleGroups);
            alleles = genotypeAlleles(alleleGroups, samples, parameters.onlyUseInputAlleles);
            for (vector<Allele>::iterator a = alleles.begin(); a != alleles.end(); ++a) {
                Allele& allele = *a;
                //cerr << "genotype allele, in haplotype length determination " << allele << endl;
                if (!allele.isReference()) {
                    long int alleleend = (allele.position + allele.referenceLength);
                    // this adjustment forces reference observations to overlap the ends of the indels
                    //if (allele.isInsertion() || allele.isDeletion()) {
                    //    alleleend += 1;
                    //}
                    long int hapend = max((long int) alleleend,
                                          allele.repeatRightBoundary);
                    /*
                    cerr << currentPosition + haplotypeLength << " vs " << alleleend
                         << " end " << hapend << " ? " << allele.position + allele.referenceLengthFromCigar()
                         << " hapend for " << allele << endl;
                    */
                    if (hapend > currentPosition + haplotypeLength) {
                        DEBUG("adjusting haplotype length to " << hapend - currentPosition
                              << " to overlap allele end " << alleleend
                              << " or right repeat boundary " << allele.repeatRightBoundary
                              << " " << allele);
                        haplotypeLength = hapend - currentPosition;
                    }
                }
            }
        } while (haplotypeLength != oldHaplotypeLength); // && haplotypeLength < parameters.maxHaplotypeLength);


        // TODO?
        //haplotypeLength = min(parameters.maxHaplotypeLength, haplotypeLength);

        // TODO adjust haplotypes over indels to include +1 bp on 3' end
        // this will force reference observations across the entire allele

        // for each non-reference allele within the haplotype length of this
        // position, adjust the length and reference sequences of the adjacent
        // alleles
        DEBUG("fitting haplotype block " << currentPosition << " to " << currentPosition + haplotypeLength << ", " << haplotypeLength << "bp");

        lastHaplotypeLength = haplotypeLength;

        registeredAlleles.clear();
        samples.clear();

        vector<Allele*> haplotypeObservations;
        getCompleteObservationsOfHaplotype(samples, haplotypeLength, haplotypeObservations);
        addToRegisteredAlleles(haplotypeObservations);
        DEBUG("added to registered alleles");

        // add partial observations
        // first get all the alleles up to the end of the haplotype window
        vector<Allele*> partialHaplotypeObservations;
        if (parameters.usePartialObservations && haplotypeLength > 1) {
            getPartialObservationsOfHaplotype(samples, haplotypeLength, partialHaplotypeObservations);
        }
        DEBUG("got partial observations of haplotype");
        //addToRegisteredAlleles(partialHaplotypeObservations);
        // now align the sequences of these alleles to the haplotype alleles
        // and put them into the partials bin in each sample

        // correct quality and alternate sequence for reference
        for (vector<Allele*>::iterator h = haplotypeObservations.begin(); h != haplotypeObservations.end(); ++h) {
            if ((*h)->position == currentPosition && (*h)->referenceLength == haplotypeLength) {
                (*h)->currentBase = (*h)->alternateSequence;
                (*h)->setQuality();
                (*h)->update(haplotypeLength);
                if ((*h)->isReference()) {  // HACK.. undoes damage of update() call
                    (*h)->currentBase = (*h)->alternateSequence;
                }
            }
        }
        for (vector<Allele*>::iterator p = partialHaplotypeObservations.begin(); p != partialHaplotypeObservations.end(); ++p) {
            (*p)->currentBase = (*p)->alternateSequence;
            (*p)->setQuality();
            (*p)->update(haplotypeLength);
        }
        DEBUG("done updating");

        // debugging
        /*
        for (vector<Allele*>::iterator h = haplotypeObservations.begin(); h != haplotypeObservations.end(); ++h) {
            cerr << "haplo_obs\t" << *h << endl;
        }
        */

        if (parameters.debug) {
            cerr << "refr_seq\t" << currentPosition << "\t\t" << reference.getSubSequence(currentSequenceName, currentPosition, haplotypeLength) << endl;
            for (vector<Allele*>::iterator h = haplotypeObservations.begin(); h != haplotypeObservations.end(); ++h) {
                if ((*h)->position == currentPosition && (*h)->referenceLength == haplotypeLength) {
                    cerr << "haplo_obs\t" << (*h)->position << "\t" << (*h)->lnquality << "\t"
                        //<< (*h)->currentBase << "\t"
                         << string(max((long int)0,(*h)->position-currentPosition), ' ')
                         << (*h)->alternateSequence << "\t" << *h << endl;
                }
            }
            for (vector<Allele*>::iterator p = partialHaplotypeObservations.begin(); p != partialHaplotypeObservations.end(); ++p) {
                if ((*p)->position >= currentPosition && (*p)->position < currentPosition+haplotypeLength) {
                    cerr << "part_obs\t" << (*p)->position << "\t" << (*p)->lnquality << "\t"
                        //<< (*p)->currentBase << "\t"
                         << string(max((long int)0,(*p)->position-currentPosition), ' ')
                         << (*p)->alternateSequence << "\t" << *p << endl;
                }
            }
        }

        // now re-get the alleles
        getAlleles(samples, allowedAlleleTypes, haplotypeLength, false, true);

        // re-group the alleles using groupAlleles()
        alleleGroups.clear();
        groupAlleles(samples, alleleGroups);

        /*
        for (Samples::iterator s = samples.begin(); s != samples.end(); ++s) {
            cerr << s->first << endl;
            for (Sample::iterator t = s->second.begin(); t != s->second.end(); ++t) {
                cerr << t->first << " " << t->second << endl << endl;
            }
        }
        */

        Allele refAllele = genotypeAllele(ALLELE_REFERENCE,
                                          uppercase(reference.getSubSequence(currentSequenceName, currentPosition, haplotypeLength)),
                                          haplotypeLength,
                                          convert(haplotypeLength)+"M",
                                          haplotypeLength,
                                          currentPosition);

        // are there two alleles with the same alt sequence?
        // if so, homogenize them, and then re-sort the alleles

        // ensure uniqueness of registered alleles
        sort(registeredAlleles.begin(), registeredAlleles.end());
        registeredAlleles.erase(unique(registeredAlleles.begin(), registeredAlleles.end()), registeredAlleles.end());

        removeDuplicateAlleles(samples, alleleGroups, allowedAlleleTypes, haplotypeLength, refAllele);

        alleles = genotypeAlleles(alleleGroups, samples, parameters.onlyUseInputAlleles, haplotypeLength);

        // require all complete observations to effectively cover the same amount of sequence
        // basically, the "probe" length should be the same or we will incur bias when generating likelihoods
        // should these be put into the partial observations bin?

        int maxAlleleLength = haplotypeLength;
        for (vector<Allele>::iterator a = alleles.begin(); a != alleles.end(); ++a) {
            // get max allele length
            if (a->alternateSequence.size() > maxAlleleLength) maxAlleleLength = a->alternateSequence.size();
        }

        // bound this to 50bp so as to not drop out reference obs when we have long insertions directly encoded in the reads
        maxAlleleLength = min(50, maxAlleleLength);
        //cerr << "max allele length is " << maxAlleleLength << " but haplotype length = " << haplotypeLength << endl;
        // XXX make work for deletions as well
        if (maxAlleleLength > haplotypeLength) {
            //cerr << "max allele length = " << maxAlleleLength << endl;
            removeAllelesWithoutReadSpan(registeredAlleles, maxAlleleLength, haplotypeLength);
            samples.clear();
            // require that reference obs are over an equivalent amount of sequence as the max allele length
            getAlleles(samples, allowedAlleleTypes, haplotypeLength, false, true);
            alleleGroups.clear();
            groupAlleles(samples, alleleGroups);  // groups by alternate sequence
            // establish alleles again, now that we've filtered observations which don't have the required probe length
            alleles = genotypeAlleles(alleleGroups, samples, parameters.onlyUseInputAlleles, haplotypeLength);
        }

        // force the ref allele into the analysis, if it somehow isn't supported
        // this can happen where we don't have sufficient read span, such as in long deletions
        // or where our samples are homozygous for an alternate
        if (!parameters.useRefAllele) {
            vector<Allele> refAlleleVector;
            refAlleleVector.push_back(refAllele);
            alleles = alleleUnion(alleles, refAlleleVector);
        }

        // this is where we have established our genotype alleles
        /*
        for (vector<Allele>::iterator a = alleles.begin(); a != alleles.end(); ++a) {
            cerr << "genotype allele " << &*a << " " << *a << endl;
        }
        */

        // pick up observations that are potentially partial (not unambiguous)
        // the way to do this is to test the full observations as if they are partial, and if they
        // end up partially supporting multiple observations, removing them from the "complete" observations

        if (parameters.usePartialObservations && haplotypeLength > 1) {
            // check this out
            // here we are going to pass a set of full haplotype observations
            // and we'll remove now-partial obs from the full set
            samples.assignPartialSupport(alleles,
                                         haplotypeObservations,
                                         partialObservationGroups,
                                         partialObservationSupport,
                                         currentPosition,
                                         haplotypeLength);

            vector<Allele*> pureHaplotypeObservations;
            for (vector<Allele*>::iterator h = haplotypeObservations.begin(); h != haplotypeObservations.end(); ++h) {
                //if (partialObservationSupport.find(*h) != partialObservationSupport.end())
                //cerr << "partials for " << **h << " are " << partialObservationSupport[*h].size() << endl;
                if (partialObservationSupport.find(*h) != partialObservationSupport.end()
                    && partialObservationSupport[*h].size() > 0) {
                    DEBUG("full obs " << **h << " is actually partial and supports "
                          << partialObservationSupport[*h].size() << " alleles");
                    partialObservationSupport.erase(*h);
                    // and remove from partial observation groups?
                } else {
                    //cerr << "saving " << *h << endl;
                    pureHaplotypeObservations.push_back(*h);
                }
            }

            // now regenerate partial observation groups using updated partial support
            partialObservationGroups.clear();
            for (map<Allele*, set<Allele*> >::iterator p = partialObservationSupport.begin();
                 p != partialObservationSupport.end(); ++p) {
                set<Allele*>& supported = p->second;
                for (set<Allele*>::iterator s = supported.begin(); s != supported.end(); ++s) {
                    partialObservationGroups[(*s)->currentBase].push_back(p->first);
                }
            }

            // and keep only the pure haplotype observations for further use
            haplotypeObservations = pureHaplotypeObservations;

            addToRegisteredAlleles(haplotypeObservations);

            // clean up potential duplicates
            sort(registeredAlleles.begin(), registeredAlleles.end());
            registeredAlleles.erase(unique(registeredAlleles.begin(), registeredAlleles.end()), registeredAlleles.end());

            samples.clearFullObservations();
            getAlleles(samples, allowedAlleleTypes, haplotypeLength, false, true);
            alleleGroups.clear();
            groupAlleles(samples, alleleGroups);

            // stash partials for later
            addToRegisteredAlleles(partialHaplotypeObservations);

            for (vector<Allele*>::iterator p = partialHaplotypeObservations.begin(); p != partialHaplotypeObservations.end(); ++p) {
                (*p)->currentBase = (*p)->alternateSequence;
                (*p)->setQuality();
                (*p)->update(haplotypeLength);
            }

            // now add in partial observations collected from partially-overlapping reads
            if (!partialHaplotypeObservations.empty()) {
                samples.assignPartialSupport(alleles,
                                             partialHaplotypeObservations,
                                             partialObservationGroups,
                                             partialObservationSupport,
                                             currentPosition,
                                             haplotypeLength);
            }
        }

        registeredAlleles.clear();

        // reset registered alleles
        for (map<long unsigned int, deque<RegisteredAlignment> >::iterator ras = registeredAlignments.begin(); ras != registeredAlignments.end(); ++ras) {
            deque<RegisteredAlignment>& rq = ras->second;
            for (deque<RegisteredAlignment>::iterator rai = rq.begin(); rai != rq.end(); ++rai) {
                RegisteredAlignment& ra = *rai;
                for (vector<Allele>::iterator a = ra.alleles.begin(); a != ra.alleles.end(); ++a) {
                    registeredAlleles.push_back(&*a);
                }
            }
        }

        if (!parameters.useRefAllele) {
            vector<Allele> refAlleleVector;
            refAlleleVector.push_back(refAllele);
            alleles = alleleUnion(alleles, refAlleleVector);
        }

        //removeDuplicateAlleles(samples, alleleGroups, allowedAlleleTypes, haplotypeLength);
        //alleles = genotypeAlleles(alleleGroups, samples, parameters.onlyUseInputAlleles, haplotypeLength);

    }

    // hack......... TODO unhack this and set in Sample class
    samples.setSupportedAlleles();

    // processed flag..
    //unsetAllProcessedFlags();

    // redundant?

    // remove alleles which should no longer be considered
    removePreviousAlleles(registeredAlleles);

    lastHaplotypeLength = haplotypeLength;

}

bool AlleleParser::getCompleteObservationsOfHaplotype(Samples& samples, int haplotypeLength, vector<Allele*>& haplotypeObservations) {
    for (map<long unsigned int, deque<RegisteredAlignment> >::iterator ras = registeredAlignments.begin(); ras != registeredAlignments.end(); ++ras) {
        deque<RegisteredAlignment>& rq = ras->second;
        for (deque<RegisteredAlignment>::iterator rai = rq.begin(); rai != rq.end(); ++rai) {
            RegisteredAlignment& ra = *rai;
            Allele* aptr;
            // this guard prevents trashing allele pointers when getting partial observations
            if (ra.start <= currentPosition && ra.end >= currentPosition + haplotypeLength) {
                if (ra.fitHaplotype(currentPosition, haplotypeLength, aptr)) {
                    for (vector<Allele>::iterator a = ra.alleles.begin(); a != ra.alleles.end(); ++a) {
                        if (a->position == currentPosition && a->referenceLength == haplotypeLength) {
                            haplotypeObservations.push_back(&*a);
                        }
                    }
                } /*else {
                    DEBUG("could not fit observation " << ra.name << " with alleles " << ra.alleles);
                    // the alleles have (possibly) been changed in fithaplotype, so add them to the registered alleles again
                    for (vector<Allele>::iterator a = ra.alleles.begin(); a != ra.alleles.end(); ++a) {
                        registeredAlleles.push_back(&*a);
                    }
                    }*/
            }
        }
    }
    DEBUG("got complete observations of haplotype");
}

void AlleleParser::unsetAllProcessedFlags(void) {
    for (map<long unsigned int, deque<RegisteredAlignment> >::iterator ras = registeredAlignments.begin(); ras != registeredAlignments.end(); ++ras) {
        deque<RegisteredAlignment>& rq = ras->second;
        for (deque<RegisteredAlignment>::iterator rai = rq.begin(); rai != rq.end(); ++rai) {
            RegisteredAlignment& ra = *rai;
            Allele* aptr;
            for (vector<Allele>::iterator a = ra.alleles.begin(); a != ra.alleles.end(); ++a) {
                a->processed = false; // re-trigger use of all alleles
            }
        }
    }
}


// process the next length bp of alignments, so as to get allele observations partially overlapping our calling window
bool AlleleParser::getPartialObservationsOfHaplotype(Samples& samples, int haplotypeLength, vector<Allele*>& partials) {
    //cerr << "getting partial observations of haplotype from " << currentPosition << " to " << currentPosition + haplotypeLength << endl;
    vector<Allele*> newAlleles;

    bool gettingPartials = true;
    DEBUG("in AlleleParser::getPartialObservationsOfHaplotype, updating alignment queue");
    updateAlignmentQueue(currentPosition + haplotypeLength, newAlleles, gettingPartials);
    DEBUG("in AlleleParser::getPartialObservationsOfHaplotype, done updating alignment queue");

    vector<Allele*> otherObs;
    vector<Allele*> partialObs;
    // now get the partial obs
    // get the max alignment end position, iterate to there
    long int maxAlignmentEnd = registeredAlignments.rbegin()->first;
    for (long int i = currentPosition+1; i < maxAlignmentEnd; ++i) {
        DEBUG("getting partial observations of haplotype @" << i);
        deque<RegisteredAlignment>& ras = registeredAlignments[i];
        for (deque<RegisteredAlignment>::iterator r = ras.begin(); r != ras.end(); ++r) {
            RegisteredAlignment& ra = *r;
            if (ra.start > currentPosition && ra.start < currentPosition + haplotypeLength
                || ra.end > currentPosition && ra.end < currentPosition + haplotypeLength) {
                Allele* aptr;
                bool allowPartials = true;
                ra.fitHaplotype(currentPosition, haplotypeLength, aptr, allowPartials);
                for (vector<Allele>::iterator a = ra.alleles.begin(); a != ra.alleles.end(); ++a) {
                    if (a->position >= currentPosition
                        && a->position < currentPosition+haplotypeLength
                        && !a->isNull()) {
                        //a->processed = false; // re-trigger use of all alleles
                        partials.push_back(&*a);
                    } else {
                        //a->processed = false;
                        otherObs.push_back(&*a);
                    }
                }
            } else {
                for (vector<Allele>::iterator a = ra.alleles.begin(); a != ra.alleles.end(); ++a) {
                    //a->processed = false;
                    otherObs.push_back(&*a);
                }
            }
        }
    }
    //addToRegisteredAlleles(partialObs);
    addToRegisteredAlleles(otherObs);
}

bool AlleleParser::getNextAlleles(Samples& samples, int allowedAlleleTypes) {
    long int nextPosition = currentPosition + lastHaplotypeLength;
    while (currentPosition < nextPosition) {
        if (!toNextPosition()) {
            return false;
        } else {
            // triggers cleanup
            if (justSwitchedTargets) {
                nextPosition = 0;
                justSwitchedTargets = false;
            }
            getAlleles(samples, allowedAlleleTypes);
        }
    }
    lastHaplotypeLength = 1;
    return true;
}

void AlleleParser::getAlleles(Samples& samples, int allowedAlleleTypes,
                              int haplotypeLength, bool getAllAllelesInHaplotype,
                              bool ignoreProcessedFlag) {

    DEBUG2("getting alleles");

    for (Samples::iterator s = samples.begin(); s != samples.end(); ++s)
        s->second.clear();
    // TODO ^^^ this should be optimized for better scanning performance

    // if we have targets and are outside of the current target, don't return anything

    // add the reference allele to the analysis
    if (parameters.useRefAllele) {
        if (currentReferenceAllele) delete currentReferenceAllele; // clean up after last position
        currentReferenceAllele = referenceAllele(parameters.MQR, parameters.BQR);
        samples[referenceSampleName].clear();
        samples[referenceSampleName][currentReferenceAllele->currentBase].push_back(currentReferenceAllele);
        //alleles.push_back(currentReferenceAllele);
    }

    // get the variant alleles *at* the current position
    // and the reference alleles *overlapping* the current position
    for (vector<Allele*>::const_iterator a = registeredAlleles.begin(); a != registeredAlleles.end(); ++a) {
        Allele& allele = **a;
        //cerr << "getting alleles at position " << currentPosition << " with length " << haplotypeLength << " " << allele << endl;
        if (!ignoreProcessedFlag && allele.processed) continue;
        if (allowedAlleleTypes & allele.type
            && ((haplotypeLength > 1 &&
                 ((allele.type == ALLELE_REFERENCE
                   && allele.position <= currentPosition
                   && allele.position + allele.referenceLength >= currentPosition + haplotypeLength)
                  ||
                  (allele.position == currentPosition
                   && allele.referenceLength == haplotypeLength)
                  ||
                  (getAllAllelesInHaplotype
                   && allele.type != ALLELE_REFERENCE
                   && allele.position >= currentPosition
                   && allele.position < currentPosition + haplotypeLength)))
                ||
                (haplotypeLength == 1 &&
                 ((allele.type == ALLELE_REFERENCE
                   && allele.position <= currentPosition
                   && allele.position + allele.referenceLength > currentPosition)
                  ||
                  (allele.position == currentPosition)))
                ) ) {
            allele.update(haplotypeLength);
            if (allele.quality >= parameters.BQL0 && allele.currentBase != "N"
                && (allele.isReference() || !allele.alternateSequence.empty())) { // filters haplotype construction chaff
                //cerr << "keeping allele " << allele << endl;
                samples[allele.sampleID][allele.currentBase].push_back(*a);
                // XXX testing
                if (!getAllAllelesInHaplotype) {
                    allele.processed = true;
                    if (haplotypeLength > 1) {
                        if (!allele.isReference() && !(allele.position == currentPosition && allele.referenceLength == haplotypeLength)) {
                            cerr << "non-reference allele should not be added to result alleles because it does not match the haplotype!:" << endl;
                            cerr << "haplotype is from " << currentPosition << " to " << currentPosition + haplotypeLength << ", " << haplotypeLength << "bp" << endl;
                            cerr << allele << endl;
                            assert(false);
                        }
                    }
                }
            }
        }
    }

    vector<string> samplesToErase;
    // now remove empty alleles from our return so as to not confuse processing
    for (Samples::iterator s = samples.begin(); s != samples.end(); ++s) {

        const string& name = s->first;
        Sample& sample = s->second;

        // move updated reference alleles to the right bin
        // everything else will get axed
        //sample.sortReferenceAlleles();

        bool empty = true;
        vector<string> genotypesToErase;
        // and remove any empty groups which remain
        for (Sample::iterator g = sample.begin(); g != sample.end(); ++g) {
            if (g->second.empty()) {
                //cerr << "sample " << name << " has an empty " << g->first << endl;
                //sample.erase(g);
                genotypesToErase.push_back(g->first);
            } else {
                // accumulate bitmap of unique types
                empty = false;
            }
        }

        for (vector<string>::iterator gt = genotypesToErase.begin(); gt != genotypesToErase.end(); ++gt) {
            sample.erase(*gt);
        }

        // and remove the entire sample if it has no alleles
        if (empty || currentSamplePloidy(name) == 0) {
            samplesToErase.push_back(name);
        }
    }

    for (vector<string>::iterator name = samplesToErase.begin(); name != samplesToErase.end(); ++name) {
        samples.erase(*name);
    }

    DEBUG2("done getting alleles");

}

Allele* AlleleParser::referenceAllele(int mapQ, int baseQ) {
    string base = currentReferenceBaseString();
    //string name = reference.filename;
    string name = currentSequenceName; // this behavior matches old bambayes
    string sequencingTech = "reference";
    string baseQstr = "";
    //baseQstr += qualityInt2Char(baseQ);
    Allele* allele = new Allele(ALLELE_REFERENCE,
                                currentSequenceName,
                                currentPosition,
                                &currentPosition,
                                &currentReferenceBase,
                                1,
                                currentPosition + 1,
                                0,
                                0,
                                base,
                                name,
                                name,
                                name,
                                sequencingTech,
                                true,
                                baseQ,
                                baseQstr,
                                mapQ,
                                false,
                                false,
                                false,
                                "1M",
                                NULL,
                                currentPosition,
                                currentPosition+1); // pair information
    allele->genotypeAllele = true;
    allele->baseQualities.push_back(baseQ);
    allele->update();
    return allele;
}

vector<Allele> AlleleParser::genotypeAlleles(
    map<string, vector<Allele*> >& alleleGroups, // alleles grouped by equivalence
    Samples& samples, // alleles grouped by sample
    bool useOnlyInputAlleles,
    int haplotypeLength
    ) {

    vector<pair<Allele, int> > unfilteredAlleles;

    DEBUG("getting genotype alleles");

    for (map<string, vector<Allele*> >::iterator group = alleleGroups.begin(); group != alleleGroups.end(); ++group) {
        // for each allele that we're going to evaluate, we have to have at least one supporting read with
        // map quality >= MQL1 and the specific quality of the allele has to be >= BQL1
        DEBUG("allele group " << group->first);
        vector<Allele*>& alleles = group->second;
        DEBUG(alleles);
        if (!allATGC(group->second.front()->alternateSequence)) {
            DEBUG("allele group contains partially-null observations, skipping");
            continue;
        }
        if (alleles.size() < parameters.minAltTotal) {
            DEBUG("allele group lacks sufficient observations in the whole population (min-alternate-total)");
            continue;
        }
        bool passesFilters = false;
        int qSum = 0;
        int mqSum = 0;
        for (vector<Allele*>::iterator a = alleles.begin(); a != alleles.end(); ++a) {
            DEBUG2("allele " << **a);
            Allele& allele = **a;
            qSum += allele.quality;
            mqSum += allele.mapQuality;
        }
        if (qSum >= parameters.minSupportingAlleleQualitySum && mqSum >= parameters.minSupportingMappingQualitySum) {
            Allele& allele = *(alleles.front());
            int length = allele.length;
            int reflength = allele.referenceLength;
            string altseq = allele.alternateSequence;
            if (allele.type == ALLELE_REFERENCE) {
                length = haplotypeLength;
                reflength = haplotypeLength;
                if (haplotypeLength == 1) {
                    altseq = currentReferenceBase;
                } else {
                    altseq = uppercase(reference.getSubSequence(currentSequenceName, currentPosition, haplotypeLength));
                }
            }
            unfilteredAlleles.push_back(make_pair(genotypeAllele(allele.type,
                                                                 altseq,
                                                                 length,
                                                                 allele.cigar,
                                                                 reflength,
                                                                 allele.position,
                                                                 allele.repeatRightBoundary), qSum));
        }
    }
    DEBUG("found genotype alleles");

    map<Allele, int> filteredAlleles;

    DEBUG("filtering genotype alleles which are not supported by at least " << parameters.minAltCount
           << " observations comprising at least " << parameters.minAltFraction << " of the observations in a single individual");
    for (vector<pair<Allele, int> >::iterator p = unfilteredAlleles.begin();
         p != unfilteredAlleles.end(); ++p) {

        Allele& genotypeAllele = p->first;
        int qSum = p->second;
        DEBUG("genotype allele: " << genotypeAllele << " qsum " << qSum);

        for (Samples::iterator s = samples.begin(); s != samples.end(); ++s) {
            Sample& sample = s->second;
            int alleleCount = 0;
            int qsum = 0;
            Sample::iterator c = sample.find(genotypeAllele.currentBase);
            if (c != sample.end()) {
                vector<Allele*>& obs = c->second;
                alleleCount = obs.size();
                for (vector<Allele*>::iterator a = obs.begin(); a != obs.end(); ++a) {
                    Allele& allele = **a;
                    qsum += allele.quality;
                }
            }
            int observationCount = sample.observationCount();
            if (qsum >= parameters.minAltQSum
                && alleleCount >= parameters.minAltCount
                && ((float) alleleCount / (float) observationCount) >= parameters.minAltFraction) {
                DEBUG(genotypeAllele << " has support of " << alleleCount
                      << " in individual " << s->first << " (" << observationCount << " obs)" <<  " and fraction "
                      << (float) alleleCount / (float) observationCount);
                filteredAlleles[genotypeAllele] = qSum;
                break;
                //out << *genotypeAllele << endl;
            }
        }
    }
    DEBUG("filtered genotype alleles");


    vector<Allele> resultAlleles;
    vector<Allele> resultIndelAndMNPAlleles;

    //string refBase = currentReferenceBaseString();
    // XXX XXX XXX
    string refBase = currentReferenceHaplotype();

    if (parameters.useBestNAlleles == 0) {
        // this means "use everything"
        bool hasRefAllele = false;
        for (map<Allele, int>::iterator p = filteredAlleles.begin();
             p != filteredAlleles.end(); ++p) {
            if (p->first.currentBase == refBase)
                hasRefAllele = true;
            DEBUG("adding allele to result alleles " << p->first.currentBase);
            resultAlleles.push_back(p->first);
        }
        // and add the reference allele if we need it
        if (parameters.forceRefAllele && !hasRefAllele) {
            DEBUG("including reference allele");
            // XXX TODO change to get the haplotype of the reference sequence
            resultAlleles.insert(resultAlleles.begin(), genotypeAllele(ALLELE_REFERENCE, refBase, 1, "1M", 1, currentPosition));
        }
    } else {
        // this means, use the N best
        vector<pair<Allele, int> > sortedAlleles;
        for (map<Allele, int>::iterator p = filteredAlleles.begin();
             p != filteredAlleles.end(); ++p) {
            sortedAlleles.push_back(make_pair(p->first, p->second));
        }
        DEBUG2("sorting alleles to get best alleles");
        AllelePairIntCompare alleleQualityCompare;
        sort(sortedAlleles.begin(), sortedAlleles.end(), alleleQualityCompare);

        DEBUG("getting " << parameters.useBestNAlleles << " best SNP alleles, and all other alleles");
        bool hasRefAllele = false;
        for (vector<pair<Allele, int> >::iterator a = sortedAlleles.begin(); a != sortedAlleles.end(); ++a) {
            Allele& allele = a->first;
            if (allele.currentBase == refBase) {
                hasRefAllele = true;
            }
            /*            if (allele.type & (ALLELE_DELETION | ALLELE_INSERTION | ALLELE_MNP | ALLELE_COMPLEX)) {
                DEBUG("adding allele to result alleles " << allele.currentBase);
                resultIndelAndMNPAlleles.push_back(allele);
            } else {
                DEBUG("adding allele to SNP alleles " << allele.currentBase);
            }
            */
            DEBUG("adding allele to result alleles " << allele.currentBase);
            resultAlleles.push_back(allele);
            DEBUG("allele quality sum " << a->second);
        }
        DEBUG("found " << sortedAlleles.size() << " SNP/ref alleles of which we now have " << resultAlleles.size() << endl
               << "and " << resultIndelAndMNPAlleles.size() << " INDEL and MNP alleles");

        // if we have reached the limit of allowable alleles, and still
        // haven't included the reference allele, include it
        if (parameters.forceRefAllele && !hasRefAllele) {
            DEBUG("including reference allele in analysis");
            resultAlleles.insert(resultAlleles.begin(), genotypeAllele(ALLELE_REFERENCE, refBase, 1, "1M", 1, currentPosition));
        }

        // if we now have too many alleles (most likely one too many), get rid of some
        while (resultAlleles.size() > parameters.useBestNAlleles) {
            resultAlleles.pop_back();
        }

        // drop the SNPs back into the set of alleles
        for (vector<Allele>::iterator a = resultIndelAndMNPAlleles.begin(); a != resultIndelAndMNPAlleles.end(); ++a) {
            resultAlleles.push_back(*a);
        }

    }

    // now add in the alleles from the input variant set

    if (useOnlyInputAlleles)
        resultAlleles.clear();

    // this needs to be fixed in a big way
    // the alleles have to be put into the local haplotype structure
    if (inputVariantAlleles.find(currentRefID) != inputVariantAlleles.end()) {
        map<long int, vector<Allele> >::iterator v = inputVariantAlleles[currentRefID].find(currentPosition);
        if (v != inputVariantAlleles[currentRefID].end()) {
            vector<Allele>& inputalleles = v->second;
            for (vector<Allele>::iterator a = inputalleles.begin(); a != inputalleles.end(); ++a) {
                DEBUG("evaluating input allele " << *a);
                Allele& allele = *a;
                // check if the allele is already present
                bool alreadyPresent = false;
                for (vector<Allele>::iterator r = resultAlleles.begin(); r != resultAlleles.end(); ++r) {
                    if (r->equivalent(allele)) {
                        alreadyPresent = true;
                        break;
                    }
                }
                if (!alreadyPresent) {
                    resultAlleles.push_back(allele);
                }
            }
        }
    }
    // remove non-unique alleles after

    DEBUG2("found " << resultAlleles.size() << " result alleles");
    return resultAlleles;

}

// homopolymer run length.  number of consecutive nucleotides (prior to this
// position) in the genome reference sequence matching the alternate allele,
// after substituting the alternate in place of the reference sequence allele
int AlleleParser::homopolymerRunLeft(string altbase) {

    int position = currentPosition - 1;
    int sequenceposition = position - currentSequenceStart;
    int runlength = 0;
    while (sequenceposition >= 0 && currentSequence.substr(sequenceposition, 1) == altbase) {
        ++runlength;
        --position;
        sequenceposition = position - currentSequenceStart;
    }
    return runlength;

}

int AlleleParser::homopolymerRunRight(string altbase) {

    int position = currentPosition + 1;
    int sequenceposition = position - currentSequenceStart;
    int runlength = 0;
    while (sequenceposition >= 0 && currentSequence.substr(sequenceposition, 1) == altbase) {
        ++runlength;
        ++position;
        sequenceposition = position - currentSequenceStart;
    }
    return runlength;

}

map<string, int> AlleleParser::repeatCounts(long int position, const string& sequence, int maxsize) {
    map<string, int> counts;
    for (int i = 1; i <= maxsize; ++i) {
        // subseq here i bases
        string seq = sequence.substr(position, i);
        // go left.

        int j = position - i;
        int leftsteps = 0;
        while (j >= 0 && seq == sequence.substr(j, i)) {
            j -= i;
            ++leftsteps;
        }

        // go right.
        j = position;

        int rightsteps = 0;
        while (j + i <= sequence.size() && seq == sequence.substr(j, i)) {
            j += i;
            ++rightsteps;
        }
        // if we went left and right a non-zero number of times,
        if (leftsteps + rightsteps > 1) {
            counts[seq] = leftsteps + rightsteps;
        }
    }

    // filter out redundant repeat information
    if (counts.size() > 1) {
        map<string, int> filteredcounts;
        map<string, int>::iterator c = counts.begin();
        string prev = c->first;
        filteredcounts[prev] = c->second;  // shortest sequence
        ++c;
        for (; c != counts.end(); ++c) {
            int i = 0;
            string seq = c->first;
            while (i + prev.length() <= seq.length() && seq.substr(i, prev.length()) == prev) {
                i += prev.length();
            }
            if (i < seq.length()) {
                filteredcounts[seq] = c->second;
                prev = seq;
            }
        }
        return filteredcounts;
    } else {
        return counts;
    }
}

bool AlleleParser::isRepeatUnit(const string& seq, const string& unit) {

    if (seq.size() % unit.size() != 0) {
        return false;
    } else {
        int maxrepeats = seq.size() / unit.size();
        for (int i = 0; i < maxrepeats; ++i) {
            if (seq.substr(i * unit.size(), unit.size()) != unit) {
                return false;
            }
        }
        return true;
    }

}

bool AlleleParser::hasInputVariantAllelesAtCurrentPosition(void) {
    if (inputVariantAlleles.find(currentRefID) != inputVariantAlleles.end()) {
        map<long int, vector<Allele> >::iterator v = inputVariantAlleles[currentRefID].find(currentPosition);
        if (v != inputVariantAlleles[currentRefID].end()) {
            return true;
        }
    }
    return false;
}

bool operator<(const AllelicPrimitive& a, const AllelicPrimitive& b) {
    return a.ref < b.ref && a.alt < b.alt;
}<|MERGE_RESOLUTION|>--- conflicted
+++ resolved
@@ -84,7 +84,7 @@
             exit(1);
         }
     }
-<<<<<<< HEAD
+
 #else 
     if (parameters.useStdin) {
         if (!bamMultiReader.Open("-")) {
@@ -120,11 +120,8 @@
     }
 #endif
 
-    // retrieve header information
-    bamHeader = bamMultiReader.GETHEADERTEXT;
-    bamHeaderLines = split(bamHeader, '\n');
-=======
-
+    // from PR 319 below
+#ifdef HAVE_BAMTOOLS
     if (!parameters.useStdin) {
         BamReader reader;
         for (vector<string>::const_iterator b = parameters.bams.begin();
@@ -138,7 +135,13 @@
     } else {
         bamHeaderLines = split(bamMultiReader.GetHeaderText(), '\n');
     }
->>>>>>> d57be621
+#else
+
+    // retrieve header information
+    string bamHeader = bamMultiReader.GETHEADERTEXT;
+    bamHeaderLines = split(bamHeader, '\n');
+
+#endif
 
     DEBUG(" done");
 }
